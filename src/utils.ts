import type { InstallCommand, PackageManagerRunner, PackageManagerType } from '@capgo/find-package-manager'
import type { SupabaseClient } from '@supabase/supabase-js'
import type { Buffer } from 'node:buffer'
import type { CapacitorConfig, ExtConfigPairs } from './config'
import type { Database } from './types/supabase.types'
import { spawn } from 'node:child_process'
import { existsSync, readdirSync, readFileSync, statSync } from 'node:fs'
import { homedir, platform as osPlatform } from 'node:os'
import path, { dirname, join, relative, resolve, sep } from 'node:path'
import { cwd, env } from 'node:process'
import { findMonorepoRoot, findNXMonorepoRoot, isMonorepo, isNXMonorepo } from '@capacitor/cli/dist/util/monorepotools'
import { findInstallCommand, findPackageManagerRunner, findPackageManagerType } from '@capgo/find-package-manager'
import { confirm as confirmC, isCancel, log, select, spinner as spinnerC } from '@clack/prompts'
import { canParse, format, parse, parseRange, rangeIntersects } from '@std/semver'
import { createClient, FunctionsHttpError } from '@supabase/supabase-js'
import AdmZip from 'adm-zip'
// Native fetch is available in Node.js >= 18
import prettyjson from 'prettyjson'
import * as tus from 'tus-js-client'
<<<<<<< HEAD
import { markSnag } from './app/debug'
=======
import { checksum as getChecksum } from './checksum'
>>>>>>> 2d78b55b
import { loadConfig, writeConfig } from './config'

export const baseKey = '.capgo_key'
export const baseKeyV2 = '.capgo_key_v2'
export const baseKeyPub = `${baseKey}.pub`
export const baseKeyPubV2 = `${baseKeyV2}.pub`
export const defaultHost = 'https://capgo.app'
export const defaultFileHost = 'https://files.capgo.app'
export const defaultApiHost = 'https://api.capgo.app'
export const defaultHostWeb = 'https://console.capgo.app'
export const UPLOAD_TIMEOUT = 120000
export const ALERT_UPLOAD_SIZE_BYTES = 1024 * 1024 * 20 // 20MB
export const MAX_UPLOAD_LENGTH_BYTES = 1024 * 1024 * 1024 // 1GB
export const MAX_CHUNK_SIZE_BYTES = 1024 * 1024 * 99 // 99MB

export const PACKNAME = 'package.json'

export type ArrayElement<ArrayType extends readonly unknown[]>
  = ArrayType extends readonly (infer ElementType)[] ? ElementType : never
export type Organization = ArrayElement<Database['public']['Functions']['get_orgs_v6']['Returns']>

export const regexSemver = /^(0|[1-9]\d*)\.(0|[1-9]\d*)\.(0|[1-9]\d*)(?:-((?:0|[1-9]\d*|\d*[a-z-][0-9a-z-]*)(?:\.(?:0|[1-9]\d*|\d*[a-z-][0-9a-z-]*))*))?(?:\+([0-9a-z-]+(?:\.[0-9a-z-]+)*))?$/i
export const formatError = (error: any) => error ? `\n${prettyjson.render(error)}` : ''

type TagKey = Lowercase<string>
/** Tag Type */
type Tags = Record<TagKey, string | number | boolean>
type Parser = 'markdown' | 'text'
/**
 * Options for publishing LogSnag events
 */
interface TrackOptions {
  /**
   * Channel name
   * example: "waitlist"
   */
  channel: string
  /**
   * Event name
   * example: "User Joined"
   */
  event: string
  /**
   * Event description
   * example: "joe@example.com joined waitlist"
   */
  description?: string
  /**
   * User ID
   * example: "user-123"
   */
  user_id?: string
  /**
   * Event icon (emoji)
   * must be a single emoji
   * example: "🎉"
   */
  icon?: string
  /**
   * Event tags
   * example: { username: "mattie" }
   */
  tags?: Tags
  /**
   * Send push notification
   */
  notify?: boolean
  /**
   * Parser for description
   */
  parser?: Parser
  /**
   * Event timestamp
   */
  timestamp?: number | Date
}

export interface OptionsBase {
  apikey: string
  supaHost?: string
  supaAnon?: string
}

export function wait(ms: number) {
  return new Promise((resolve) => {
    setTimeout(resolve, ms)
  })
}

export function projectIsMonorepo(dir: string) {
  return isMonorepo(dir) || isNXMonorepo(dir)
}

export function findRoot(dir: string) {
  if (isMonorepo(dir)) {
    return findMonorepoRoot(dir)
  }
  else if (isNXMonorepo(dir)) {
    return findNXMonorepoRoot(dir)
  }
  return dir
}

// do not expose this function this prevent missuses
function readPackageJson(f: string = findRoot(cwd()), file: string | undefined = undefined) {
  const fileSplit = file?.split(',')[0]
  if (fileSplit) {
    if (!existsSync(fileSplit)) {
      const message = `Package.json at ${fileSplit} does not exist`
      log.error(message)
      throw new Error(message)
    }
  }
  const packageJson = readFileSync(fileSplit ?? join(f, PACKNAME))
  return JSON.parse(packageJson as any)
}

export function getPackageScripts(f: string = findRoot(cwd()), file: string | undefined = undefined): Record<string, string> {
  const packageJson = readPackageJson(f, file)
  return packageJson.scripts
}
export function getBundleVersion(f: string = findRoot(cwd()), file: string | undefined = undefined): string {
  const packageJson = readPackageJson(f, file)
  return packageJson.version ?? ''
}

function returnVersion(version: string) {
  const tmpVersion = version.replace('^', '').replace('~', '')
  if (canParse(tmpVersion)) {
    try {
      const parsed = parse(tmpVersion)
      return format(parsed)
    }
    catch {
      return tmpVersion
    }
  }
  return tmpVersion
}

export async function getAllPackagesDependencies(f: string = findRoot(cwd()), file: string | undefined = undefined) {
  // if file contain , split by comma and return the array
  let files = file?.split(',')
  files ??= [join(f, PACKNAME)]
  if (files) {
    for (const file of files) {
      if (!existsSync(file)) {
        const message = `Package.json at ${file} does not exist`
        log.error(message)
        throw new Error(message)
      }
    }
  }
  const dependencies = new Map<string, string>()
  for (const file of files) {
    const packageJson = readFileSync(file)
    const pkg = JSON.parse(packageJson as any)
    for (const dependency in pkg.dependencies) {
      dependencies.set(dependency, returnVersion(pkg.dependencies[dependency]))
    }
    for (const dependency in pkg.devDependencies) {
      dependencies.set(dependency, returnVersion(pkg.devDependencies[dependency]))
    }
  }
  return dependencies
}

export async function getConfig() {
  try {
    const extConfig = await loadConfig()
    if (!extConfig) {
      const message = 'No capacitor config file found, run `cap init` first'
      log.error(message)
      throw new Error(message)
    }
    return extConfig
  }
  catch (err) {
    const message = `No capacitor config file found, run \`cap init\` first ${formatError(err)}`
    log.error(message)
    throw new Error(message)
  }
}

export async function updateConfigbyKey(key: string, newConfig: any): Promise<ExtConfigPairs> {
  const extConfig = await getConfig()

  if (extConfig?.config) {
    extConfig.config.plugins ??= {}
    extConfig.config.plugins.extConfig ??= {}
    extConfig.config.plugins[key] ??= {}

    extConfig.config.plugins[key] = {
      ...extConfig.config.plugins[key],
      ...newConfig,
    }
    // console.log('extConfig', extConfig)
    await writeConfig(key, extConfig)
  }
  return extConfig
}

export async function updateConfigUpdater(newConfig: any): Promise<ExtConfigPairs> {
  return updateConfigbyKey('CapacitorUpdater', newConfig)
}

export async function getLocalConfig() {
  try {
    const extConfig = await getConfig()
    const capConfig: CapgoConfig = {
      host: (extConfig?.config?.plugins?.CapacitorUpdater?.localHost || defaultHost) as string,
      hostWeb: (extConfig?.config?.plugins?.CapacitorUpdater?.localWebHost || defaultHostWeb) as string,
      hostFilesApi: (extConfig?.config?.plugins?.CapacitorUpdater?.localApiFiles || defaultFileHost) as string,
      hostApi: (extConfig?.config?.plugins?.CapacitorUpdater?.localApi || defaultApiHost) as string,
    }

    if (extConfig?.config?.plugins?.CapacitorUpdater?.localSupa && extConfig?.config?.plugins?.CapacitorUpdater?.localSupaAnon) {
      log.info('Using custom supabase instance from capacitor.config.json')
      capConfig.supaKey = extConfig?.config?.plugins?.CapacitorUpdater?.localSupaAnon
      capConfig.supaHost = extConfig?.config?.plugins?.CapacitorUpdater?.localSupa
    }
    return capConfig
  }
  catch {
    return {
      host: defaultHost,
      hostWeb: defaultHostWeb,
      hostFilesApi: defaultFileHost,
      hostApi: defaultApiHost,
    }
  }
}
// eslint-disable-next-line regexp/no-unused-capturing-group
const nativeFileRegex = /([A-Za-z0-9]+)\.(java|swift|kt|scala)$/

interface CapgoConfig {
  supaHost?: string
  supaKey?: string
  host: string
  hostWeb: string
  hostFilesApi: string
  hostApi: string
}
export async function getRemoteConfig() {
  // call host + /api/get_config and parse the result as json using fetch
  const localConfig = await getLocalConfig()
  try {
    const response = await fetch(`${localConfig.hostApi}/private/config`)
    if (!response.ok) {
      throw new Error(`HTTP error! status: ${response.status}`)
    }
    const data = await response.json() as CapgoConfig
    return { ...data, ...localConfig } as CapgoConfig
  }
  catch {
    log.info(`Local config ${formatError(localConfig)}`)
    return localConfig
  }
}

interface CapgoFilesConfig {
  partialUpload: boolean
  partialUploadForced: boolean
  TUSUpload: boolean
  TUSUploadForced: boolean
  maxUploadLength: number
  maxChunkSize: number
  alertUploadSize: number
}

export async function getRemoteFileConfig() {
  const localConfig = await getLocalConfig()
  // call host + /api/get_config and parse the result as json using fetch
  try {
    const response = await fetch(`${localConfig.hostFilesApi}/files/config`)
    if (!response.ok) {
      throw new Error(`HTTP error! status: ${response.status}`)
    }
    return await response.json() as CapgoFilesConfig
  }
  catch {
    return {
      partialUpload: false,
      TUSUpload: false,
      partialUploadForced: false,
      TUSUploadForced: false,
      maxUploadLength: MAX_UPLOAD_LENGTH_BYTES,
      maxChunkSize: MAX_CHUNK_SIZE_BYTES,
      alertUploadSize: ALERT_UPLOAD_SIZE_BYTES,
    }
  }
}

export async function createSupabaseClient(apikey: string, supaHost?: string, supaKey?: string) {
  const config = await getRemoteConfig()
  if (supaHost && supaKey) {
    log.info('Using custom supabase instance from provided options')
    config.supaHost = supaHost
    config.supaKey = supaKey
  }
  if (!config.supaHost || !config.supaKey) {
    log.error('Cannot connect to server please try again later')
    throw new Error('Cannot connect to server please try again later')
  }
  return createClient<Database>(config.supaHost, config.supaKey, {
    auth: {
      persistSession: false,
    },
    global: {
      headers: {
        capgkey: apikey,
      },
    },
  })
}

export async function checkKey(supabase: SupabaseClient<Database>, apikey: string, keymode: Database['public']['Enums']['key_mode'][]) {
  const { data: apiAccess } = await supabase
    .rpc('is_allowed_capgkey', { apikey, keymode })
    .single()

  if (!apiAccess) {
    log.error(`Invalid API key or insufficient permissions.`)
    // create a string from keymode array with comma and space and "or" for the last one
    const keymodeStr = keymode.map((k, i) => {
      if (keymode.length === 1)
        return `"${k}"`
      if (i === keymode.length - 1)
        return `or "${k}"`

      return `"${k}", `
    }).join('')
    const message = `Your key should be: ${keymodeStr} mode.`
    log.error(message)
    throw new Error('Invalid API key or insufficient permissions.')
  }
}

export async function isPayingOrg(supabase: SupabaseClient<Database>, orgId: string): Promise<boolean> {
  const { data } = await supabase
    .rpc('is_paying_org', { orgid: orgId })
    .single()
  return data || false
}

export async function isTrialOrg(supabase: SupabaseClient<Database>, orgId: string): Promise<number> {
  const { data } = await supabase
    .rpc('is_trial_org', { orgid: orgId })
    .single()
  return data || 0
}

export async function isAllowedActionOrg(supabase: SupabaseClient<Database>, orgId: string): Promise<boolean> {
  const { data } = await supabase
    .rpc('is_allowed_action_org', { orgid: orgId })
    .single()
  return !!data
}

export async function isAllowedActionAppIdApiKey(supabase: SupabaseClient<Database>, appId: string, apikey: string): Promise<boolean> {
  const { data } = await supabase
    .rpc('is_allowed_action', { apikey, appid: appId })
    .single()

  return !!data
}

export async function isAllowedApp(supabase: SupabaseClient<Database>, apikey: string, appId: string): Promise<boolean> {
  const { data } = await supabase
    .rpc('is_app_owner', { apikey, appid: appId })
    .single()
  return !!data
}

export enum OrganizationPerm {
  none = 0,
  read = 1,
  upload = 2,
  write = 3,
  admin = 4,
  super_admin = 5,
}

export const hasOrganizationPerm = (perm: OrganizationPerm, required: OrganizationPerm): boolean => (perm as number) >= (required as number)

export async function isAllowedAppOrg(supabase: SupabaseClient<Database>, apikey: string, appId: string): Promise<{ okay: true, data: OrganizationPerm } | { okay: false, error: 'INVALID_APIKEY' | 'NO_APP' | 'NO_ORG' }> {
  const { data, error } = await supabase
    .rpc('get_org_perm_for_apikey', { apikey, app_id: appId })
    .single()

  if (error) {
    log.error('Cannot get permissions for organization!')
    console.error(error)
    throw new Error('Cannot get permissions for organization')
  }

  const ok = (data as string).includes('perm')
  if (ok) {
    let perm = null as (OrganizationPerm | null)

    switch (data as string) {
      case 'perm_none': {
        perm = OrganizationPerm.none
        break
      }
      case 'perm_read': {
        perm = OrganizationPerm.read
        break
      }
      case 'perm_upload': {
        perm = OrganizationPerm.upload
        break
      }
      case 'perm_write': {
        perm = OrganizationPerm.write
        break
      }
      case 'perm_admin': {
        perm = OrganizationPerm.admin
        break
      }
      case 'perm_owner': {
        perm = OrganizationPerm.super_admin
        break
      }
      default: {
        if ((data as string).includes('invite')) {
          log.info('Please accept/deny the organization invitation before trying to access the app')
          throw new Error('Organization invitation pending')
        }

        log.error(`Invalid output when fetching organization permission. Response: ${data}`)
        throw new Error(`Invalid output when fetching organization permission. Response: ${data}`)
      }
    }

    return {
      okay: true,
      data: perm,
    }
  }

  // This means that something went wrong here
  let functionError = null as 'INVALID_APIKEY' | 'NO_APP' | 'NO_ORG' | null

  switch (data as string) {
    case 'INVALID_APIKEY': {
      functionError = 'INVALID_APIKEY'
      break
    }
    case 'NO_APP': {
      functionError = 'NO_APP'
      break
    }
    case 'NO_ORG': {
      functionError = 'NO_ORG'
      break
    }
    default: {
      log.error(`Invalid error when fetching organization permission. Response: ${data}`)
      throw new Error(`Invalid error when fetching organization permission. Response: ${data}`)
    }
  }

  return {
    okay: false,
    error: functionError,
  }
}

export async function checkRemoteCliMessages(supabase: SupabaseClient<Database>, orgId: string, cliVersion: string) {
  const { data: messages, error } = await supabase.rpc('get_organization_cli_warnings', { orgid: orgId, cli_version: cliVersion })
  if (error) {
    log.error(`Cannot get cli warnings: ${formatError(error)}`)
    return
  }
  if (messages.length > 0) {
    log.warn(`Found ${messages.length} cli warnings for your organization.`)
    let fatalError: Error | null = null
    for (const message of messages) {
      if (typeof message !== 'object' || typeof (message as any).message !== 'string' || typeof (message as any).fatal !== 'boolean') {
        log.error(`Invalid cli warning: ${message}`)
        continue
      }
      const msg = (message as any) as { message: string, fatal: boolean }
      if (msg.fatal) {
        log.error(`${msg.message.replaceAll('\\n', '\n')}`)
        fatalError = new Error(msg.message)
      }
      else {
        log.warn(`${msg.message.replaceAll('\\n', '\n')}`)
      }
    }
    if (fatalError) {
      log.error('Please fix the warnings and try again.')
      throw fatalError
    }
    log.info('End of cli warnings.')
  }
}

export async function checkPlanValid(supabase: SupabaseClient<Database>, orgId: string, apikey: string, appId?: string, warning = true) {
  const config = await getRemoteConfig()

  // isAllowedActionAppIdApiKey was updated in the orgs_v3 migration to work with the new system
  const validPlan = await (appId ? isAllowedActionAppIdApiKey(supabase, appId, apikey) : isAllowedActionOrg(supabase, orgId))
  if (!validPlan) {
    log.error(`You need to upgrade your plan to continue to use capgo.\n Upgrade here: ${config.hostWeb}/dashboard/settings/plans\n`)
    wait(100)
    import('open')
      .then((module) => {
        module.default(`${config.hostWeb}/dashboard/settings/plans`)
      })
    wait(500)
    throw new Error('Plan upgrade required')
  }
  const [trialDays, ispaying] = await Promise.all([
    isTrialOrg(supabase, orgId),
    isPayingOrg(supabase, orgId),
  ])
  if (trialDays > 0 && warning && !ispaying)
    log.warn(`WARNING !!\nTrial expires in ${trialDays} days, upgrade here: ${config.hostWeb}/dashboard/settings/plans\n`)
}

export async function checkPlanValidUpload(supabase: SupabaseClient<Database>, orgId: string, apikey: string, appId?: string, warning = true) {
  const config = await getRemoteConfig()

  // isAllowedActionAppIdApiKey was updated in the orgs_v3 migration to work with the new system
  const { data: validPlan } = await supabase.rpc('is_allowed_action_org_action', { orgid: orgId, actions: ['storage'] })
  if (!validPlan) {
    log.error(`You need to upgrade your plan to continue to use capgo.\n Upgrade here: ${config.hostWeb}/dashboard/settings/plans\n`)
    wait(100)
    import('open')
      .then((module) => {
        module.default(`${config.hostWeb}/dashboard/settings/plans`)
      })
    wait(500)
    throw new Error('Plan upgrade required for upload')
  }
  const [trialDays, ispaying] = await Promise.all([
    isTrialOrg(supabase, orgId),
    isPayingOrg(supabase, orgId),
  ])
  if (trialDays > 0 && warning && !ispaying)
    log.warn(`WARNING !!\nTrial expires in ${trialDays} days, upgrade here: ${config.hostWeb}/dashboard/settings/plans\n`)
}

export function findSavedKey(quiet = false) {
  const envKey = env.CAPGO_TOKEN?.trim()
  if (envKey) {
    if (!quiet)
      log.info('Use CAPGO_TOKEN environment variable')
    return envKey
  }
  // search for key in home dir
  const userHomeDir = homedir()
  let key
  let keyPath = `${userHomeDir}/.capgo`
  if (existsSync(keyPath)) {
    if (!quiet)
      log.info(`Use global API key ${keyPath}`)
    key = readFileSync(keyPath, 'utf8').trim()
  }
  keyPath = `.capgo`
  if (!key && existsSync(keyPath)) {
    if (!quiet)
      log.info(`Use local API key ${keyPath}`)
    key = readFileSync(keyPath, 'utf8').trim()
  }
  if (!key) {
    const message = `Cannot find API key in local folder or global, please login first with ${getPMAndCommand().runner} @capacitor/cli login`
    log.error(message)
    throw new Error(message)
  }
  return key
}

async function* getFiles(dir: string): AsyncGenerator<string> {
  const dirents = await readdirSync(dir, { withFileTypes: true })
  for (const dirent of dirents) {
    const res = resolve(dir, dirent.name)
    if (
      dirent.isDirectory()
      && !dirent.name.startsWith('.')
      && !dirent.name.startsWith('node_modules')
      && !dirent.name.startsWith('dist')
    ) {
      yield* getFiles(res)
    }
    else {
      yield res
    }
  }
}

export function getContentType(filename: string): string | null {
  const imageExtensions = /\.(jpg|jpeg|png|gif|bmp|webp)$/i
  const match = filename.match(imageExtensions)
  if (match) {
    const ext = match[1].toLowerCase()
    switch (ext) {
      case 'jpg':
      case 'jpeg':
        return 'image/jpeg'
      case 'png':
        return 'image/png'
      case 'webp':
        return 'image/webp'
    }
  }
  return null
}

export async function findProjectType() {
  // for nuxtjs check if nuxt.config.js exists
  // for nextjs check if next.config.js exists
  // for angular check if angular.json exists
  // for sveltekit check if svelte.config.js exists or svelte is in package.json dependancies
  // for vue check if vue.config.js exists or vue is in package.json dependancies
  // for react check if package.json exists and react is in dependencies
  const pwd = cwd()
  let isTypeScript = false

  // Check for TypeScript configuration file
  const tsConfigPath = resolve(pwd, 'tsconfig.json')
  if (existsSync(tsConfigPath)) {
    isTypeScript = true
  }

  for await (const f of getFiles(pwd)) {
    // find number of folder in path after pwd
    if (f.includes('angular.json')) {
      log.info('Found angular project')
      return isTypeScript ? 'angular-ts' : 'angular-js'
    }
    if (f.includes('nuxt.config.js') || f.includes('nuxt.config.ts')) {
      log.info('Found nuxtjs project')
      return isTypeScript ? 'nuxtjs-ts' : 'nuxtjs-js'
    }
    if (f.includes('next.config.js') || f.includes('next.config.mjs')) {
      log.info('Found nextjs project')
      return isTypeScript ? 'nextjs-ts' : 'nextjs-js'
    }
    if (f.includes('svelte.config.js')) {
      log.info('Found sveltekit project')
      return isTypeScript ? 'sveltekit-ts' : 'sveltekit-js'
    }
    if (f.includes('rolluconfig.js')) {
      log.info('Found svelte project')
      return isTypeScript ? 'svelte-ts' : 'svelte-js'
    }
    if (f.includes('vue.config.js')) {
      log.info('Found vue project')
      return isTypeScript ? 'vue-ts' : 'vue-js'
    }
    if (f.includes(PACKNAME)) {
      const folder = dirname(f)
      const dependencies = await getAllPackagesDependencies(folder)
      if (dependencies) {
        if (dependencies.get('react')) {
          log.info('Found react project test')
          return isTypeScript ? 'react-ts' : 'react-js'
        }
        if (dependencies.get('vue')) {
          log.info('Found vue project')
          return isTypeScript ? 'vue-ts' : 'vue-js'
        }
      }
    }
  }

  return 'unknown'
}

export function findMainFileForProjectType(projectType: string, isTypeScript: boolean): string | null {
  if (projectType === 'angular-js' || projectType === 'angular-ts') {
    return isTypeScript ? 'src/main.ts' : 'src/main.js'
  }
  if (projectType === 'nextjs-js' || projectType === 'nextjs-ts') {
    return isTypeScript ? 'src/app/layout.tsx' : 'src/app/layout.js'
  }
  if (projectType === 'svelte-js' || projectType === 'svelte-ts') {
    return isTypeScript ? 'src/main.ts' : 'src/main.js'
  }
  if (projectType === 'vue-js' || projectType === 'vue-ts') {
    return isTypeScript ? 'src/main.ts' : 'src/main.js'
  }
  if (projectType === 'react-js' || projectType === 'react-ts') {
    return isTypeScript ? 'src/index.tsx' : 'src/index.js'
  }
  return null
}
// create a function to find the right command to build the project in static mode depending on the project type

export async function findBuildCommandForProjectType(projectType: string) {
  if (projectType === 'angular') {
    log.info('Angular project detected')
    return 'build'
  }

  if (projectType === 'nuxtjs') {
    log.info('Nuxtjs project detected')
    return 'generate'
  }

  if (projectType === 'nextjs') {
    log.info('Nextjs project detected')
    log.warn('Please make sure you have configured static export in your next.config.js: https://nextjs.org/docs/pages/building-your-application/deploying/static-exports')
    log.warn('Please make sure you have the output: \'export\' and distDir: \'dist\' in your next.config.js')
    const doContinue = await confirmC({ message: 'Do you want to continue?' })
    if (!doContinue) {
      const message = 'Build command selection aborted by user'
      log.error(message)
      throw new Error(message)
    }
    return 'build'
  }

  if (projectType === 'sveltekit') {
    log.info('Sveltekit project detected')
    log.warn('Please make sure you have the adapter-static installed: https://kit.svelte.dev/docs/adapter-static')
    log.warn('Please make sure you have the pages: \'dist\' and assets: \'dest\', in your svelte.config.js adaptater')
    const doContinue = await confirmC({ message: 'Do you want to continue?' })
    if (!doContinue) {
      const message = 'Build command selection aborted by user'
      log.error(message)
      throw new Error(message)
    }
    return 'build'
  }

  return 'build'
}

export async function findMainFile() {
  // eslint-disable-next-line regexp/no-unused-capturing-group
  const mainRegex = /(main|index)\.(ts|tsx|js|jsx)$/
  // search for main.ts or main.js in local dir and subdirs
  let mainFile = ''
  const pwd = cwd()
  const pwdL = pwd.split('/').length
  for await (const f of getFiles(pwd)) {
    // find number of folder in path after pwd
    const folders = f.split('/').length - pwdL
    if (folders <= 2 && mainRegex.test(f)) {
      mainFile = f
      log.info(`Found main file here ${f}`)
      break
    }
  }
  return mainFile
}

export async function updateOrCreateVersion(supabase: SupabaseClient<Database>, update: Database['public']['Tables']['app_versions']['Insert']) {
  return supabase.from('app_versions')
    .upsert(update, { onConflict: 'name,app_id' })
    .eq('app_id', update.app_id)
    .eq('name', update.name)
}

export async function uploadUrl(supabase: SupabaseClient<Database>, appId: string, name: string): Promise<string> {
  const data = {
    app_id: appId,
    name,
    version: 0,
  }
  try {
    const pathUploadLink = 'files/upload_link'
    const res = await supabase.functions.invoke(pathUploadLink, { body: JSON.stringify(data) })

    if (res.error) {
      // Handle error case
      if (res.error instanceof FunctionsHttpError) {
        const errorBody = await res.error.context.json()
        log.error(`Upload URL error: ${errorBody.status || JSON.stringify(errorBody)}`)
      }
      else {
        log.error(`Cannot get upload url: ${res.error.message}`)
      }
      return ''
    }

    return res.data.url
  }
  catch (error) {
    log.error(`Cannot get upload url ${formatError(error)}`)
  }
  return ''
}

async function* walkDirectory(dir: string): AsyncGenerator<string> {
  const entries = readdirSync(dir, { withFileTypes: true })
  for (const entry of entries) {
    const fullPath = join(dir, entry.name)
    if (entry.isDirectory()) {
      yield* walkDirectory(fullPath)
    }
    else {
      yield fullPath
    }
  }
}

export async function generateManifest(path: string): Promise<{ file: string, hash: string }[]> {
  const allFiles: { file: string, hash: string }[] = []
  const ignoredFiles = ['.DS_Store', '.git', '.gitignore', 'node_modules', 'package-lock.json', 'tsconfig.json', 'tsconfig.app.json', 'tsconfig.spec.json', 'tsconfig.app.json', 'tsconfig.spec.json', 'tsconfig.app.json', 'tsconfig.spec.json']

  for await (const file of walkDirectory(path)) {
    if (ignoredFiles.some(ignoredFile => file.includes(ignoredFile))) {
      log.info(`Ignoring file ${file}, please ensure you have only required files in your dist folder`)
      continue
    }
    const buffer = readFileSync(file)
    // ignore files with size 0
    if (buffer.length === 0) {
      log.info(`Ignoring empty file ${file}, please ensure you have only required files in your dist folder`)
      continue
    }
    const hash = await getChecksum(buffer, 'sha256')
    let filePath = relative(path, file)
    if (filePath.startsWith('/'))
      filePath = filePath.substring(1)
    allFiles.push({ file: filePath, hash })
  }

  return allFiles
}

export type manifestType = Awaited<ReturnType<typeof generateManifest>>
export interface uploadUrlsType {
  path: string
  hash: string
  uploadLink: string
  finalPath: string
}

export async function zipFile(filePath: string): Promise<Buffer> {
  if (osPlatform() === 'win32') {
    return zipFileWindows(filePath)
  }
  else {
    return zipFileUnix(filePath)
  }
}

export function zipFileUnix(filePath: string) {
  const zip = new AdmZip()
  zip.addLocalFolder(filePath)
  return zip.toBuffer()
}

export async function zipFileWindows(filePath: string): Promise<Buffer> {
  log.info('Zipping file windows mode')
  const zip = new AdmZip()

  const addToZip = (folderPath: string, zipPath: string) => {
    const items = readdirSync(folderPath)

    for (const item of items) {
      const itemPath = join(folderPath, item)
      const stats = statSync(itemPath)

      if (stats.isFile()) {
        const fileContent = readFileSync(itemPath)
        zip.addFile(join(zipPath, item).split(sep).join('/'), fileContent)
      }
      else if (stats.isDirectory()) {
        addToZip(itemPath, join(zipPath, item))
      }
    }
  }

  addToZip(filePath, '')

  return zip.toBuffer()
}

export async function uploadTUS(apikey: string, data: Buffer, orgId: string, appId: string, name: string, spinner: ReturnType<typeof spinnerC>, localConfig: CapgoConfig, chunkSize: number): Promise<boolean> {
  return new Promise((resolve, reject) => {
    sendEvent(apikey, {
      channel: 'app',
      event: 'App TUS upload',
      icon: '⏫',
      user_id: orgId,
      tags: {
        'app-id': appId,
      },
      notify: false,
    })
    const upload = new tus.Upload(data as any, {
      endpoint: `${localConfig.hostFilesApi}/files/upload/attachments/`,
      // parallelUploads: multipart,
      chunkSize,
      metadataForPartialUploads: {
        filename: `orgs/${orgId}/apps/${appId}/${name}.zip`,
        filetype: 'application/gzip',
      },
      metadata: {
        filename: `orgs/${orgId}/apps/${appId}/${name}.zip`,
        filetype: 'application/zip',
      },
      headers: {
        Authorization: apikey,
      },
      // Callback for errors which cannot be fixed using retries
      onError(error) {
        log.error(`Error uploading bundle: ${error.message}`)
        if (error instanceof tus.DetailedError) {
          const body = error.originalResponse?.getBody()
          const jsonBody = JSON.parse(body || '{"error": "unknown error"}')
          reject(jsonBody.status || jsonBody.error || jsonBody.message || 'unknown error')
        }
        else {
          reject(error.message || error.toString() || 'unknown error')
        }
      },
      // Callback for reporting upload progress
      onProgress(bytesUploaded, bytesTotal) {
        const percentage = ((bytesUploaded / bytesTotal) * 100).toFixed(2)
        spinner.message(`Uploaded ${percentage}%`)
      },
      // Callback for once the upload is completed
      async onSuccess() {
        await sendEvent(apikey, {
          channel: 'app',
          event: 'App TUS done',
          icon: '⏫',
          user_id: orgId,
          tags: {
            'app-id': appId,
          },
          notify: false,
        }).catch()
        resolve(true)
      },
    })

    // Start the upload
    upload.start()
  })
}

export async function deletedFailedVersion(supabase: SupabaseClient<Database>, appId: string, name: string): Promise<void> {
  const data = {
    app_id: appId,
    name,
  }
  try {
    const pathFailed = 'private/delete_failed_version'
    const res = await supabase.functions.invoke(pathFailed, { body: JSON.stringify(data), method: 'DELETE' })

    if (res.error) {
      if (res.error instanceof FunctionsHttpError) {
        const errorBody = await res.error.context.json()
        log.error(`Cannot delete failed version: ${errorBody.status || JSON.stringify(errorBody)}`)
      }
      else {
        log.error(`Cannot delete failed version: ${res.error.message}`)
      }
      return
    }

    return res.data?.status
  }
  catch (error) {
    if (error instanceof FunctionsHttpError) {
      const errorBody = await error.context.json()
      log.error(`Cannot delete failed version: ${errorBody.message || JSON.stringify(errorBody)}`)
    }
    else {
      log.error(`Cannot delete failed version: ${formatError(error)}`)
    }
  }
}

export async function updateOrCreateChannel(supabase: SupabaseClient<Database>, update: Database['public']['Tables']['channels']['Insert']) {
  // console.log('updateOrCreateChannel', update)
  if (!update.app_id || !update.name || !update.created_by) {
    log.error('missing app_id, name, or created_by')
    return Promise.reject(new Error('missing app_id, name, or created_by'))
  }

  const { data, error } = await supabase
    .from('channels')
    .select()
    .eq('app_id', update.app_id)
    .eq('name', update.name)
    .single()
  if (data && !error) {
    return supabase
      .from('channels')
      .update(update)
      .eq('app_id', update.app_id)
      .eq('name', update.name)
      .select()
      .single()
  }

  return supabase
    .from('channels')
    .insert(update)
    .select()
    .single()
}

export async function sendEvent(capgkey: string, payload: TrackOptions, verbose?: boolean): Promise<void> {
  try {
    if (verbose) {
      log.info(`Get remove config: for ${payload.event}`)
    }
    const config = await getRemoteConfig()
    if (verbose) {
      log.info(`Sending LogSnag event: ${JSON.stringify(payload)}`)
    }
    const controller = new AbortController()
    const timeoutId = setTimeout(() => controller.abort(), 10000) // 10 seconds timeout

    try {
      const fetchResponse = await fetch(`${config.hostApi}/private/events`, {
        method: 'POST',
        body: JSON.stringify(payload),
        headers: {
          'Content-Type': 'application/json',
          'capgkey': capgkey,
        },
        signal: controller.signal,
      })

      clearTimeout(timeoutId)

      if (!fetchResponse.ok) {
        throw new Error(`HTTP error! status: ${fetchResponse.status}`)
      }

      const response = await fetchResponse.json() as { error?: string }

      if (response.error) {
        log.error(`Failed to send LogSnag event: ${response.error}`)
      }
    }
    finally {
      clearTimeout(timeoutId)
    }
  }
  catch (error) {
    if (verbose) {
      log.error('Failed to send Stats event details:')
      log.error(formatError(error))
    }
  }
}

export async function getOrganization(supabase: SupabaseClient<Database>, roles: string[]): Promise<Organization> {
  const { error: orgError, data: allOrganizations } = await supabase
    .rpc('get_orgs_v6')

  if (orgError) {
    log.error('Cannot get the list of organizations - exiting')
    log.error(`Error ${JSON.stringify(orgError)}`)
    throw new Error('Cannot get the list of organizations')
  }

  const adminOrgs = allOrganizations.filter(org => !!roles.find(role => role === org.role))

  if (allOrganizations.length === 0) {
    log.error('Could not get organization please create an organization first')
    throw new Error('No organizations available')
  }

  if (adminOrgs.length === 0) {
    log.error(`Could not find organization with roles: ${roles.join(' or ')} please create an organization or ask the admin to add you to the organization with this roles`)
    throw new Error('Could not find organization with required roles')
  }

  const organizationUidRaw = (adminOrgs.length > 1)
    ? await select({
        message: 'Please pick the organization that you want to insert to',
        options: adminOrgs.map((org) => {
          return { value: org.gid, label: org.name }
        }),
      })
    : adminOrgs[0].gid

  if (isCancel(organizationUidRaw)) {
    log.error('Canceled organization selection, exiting')
    throw new Error('Organization selection cancelled')
  }

  const organizationUid = organizationUidRaw as string
  const organization = allOrganizations.find(org => org.gid === organizationUid)!

  log.info(`Using the organization "${organization.name}" as the app owner`)
  return organization
}

export async function verifyUser(supabase: SupabaseClient<Database>, apikey: string, keymod: Database['public']['Enums']['key_mode'][] = ['all']) {
  await checkKey(supabase, apikey, keymod)

  const { data: dataUser, error: userIdError } = await supabase
    .rpc('get_user_id', { apikey })
    .single()

  const userId = (dataUser || '').toString()

  if (!userId || userIdError) {
    log.error(`Cannot auth user with apikey`)
    throw new Error('Cannot authenticate user with provided API key')
  }
  return userId
}

export async function getOrganizationId(supabase: SupabaseClient<Database>, appId: string) {
  const { data, error } = await supabase.from('apps')
    .select('owner_org')
    .eq('app_id', appId)
    .single()

  if (!data || error) {
    log.error(`Cannot get organization id for app id ${appId}`)
    formatError(error)
    throw new Error(`Cannot get organization id for app id ${appId}`)
  }
  return data.owner_org
}

export async function requireUpdateMetadata(supabase: SupabaseClient<Database>, channel: string, appId: string): Promise<boolean> {
  const { data, error } = await supabase
    .from('channels')
    .select('disable_auto_update')
    .eq('name', channel)
    .eq('app_id', appId)
    .limit(1)

  if (error) {
    log.error(`Cannot check if disableAutoUpdate is required ${formatError(error)}`)
    throw new Error('Cannot check if disableAutoUpdate is required')
  }

  // Channel does not exist and the default is never 'version_number'
  if (data.length === 0)
    return false

  const { disable_auto_update } = (data[0])
  return disable_auto_update === 'version_number'
}

export function getHumanDate(createdA: string | null) {
  const date = new Date(createdA || '')
  return date.toLocaleString()
}

let pmFetched = false
let pm: PackageManagerType = 'npm'
let pmCommand: InstallCommand = 'install'
let pmRunner: PackageManagerRunner = 'npx'
export function getPMAndCommand() {
  if (pmFetched)
    return { pm, command: pmCommand, installCommand: `${pm} ${pmCommand}`, runner: pmRunner }
  const dir = findRoot(cwd())
  pm = findPackageManagerType(dir, 'npm')
  pmCommand = findInstallCommand(pm)
  pmFetched = true
  pmRunner = findPackageManagerRunner(dir)
  return { pm, command: pmCommand, installCommand: `${pm} ${pmCommand}`, runner: pmRunner }
}

function readDirRecursively(dir: string): string[] {
  const entries = readdirSync(dir, { withFileTypes: true })
  const files = entries.flatMap((entry) => {
    const fullPath = join(dir, entry.name)
    if (entry.isDirectory()) {
      return readDirRecursively(fullPath)
    }
    else {
      // Use relative path to avoid issues with long paths on Windows
      return fullPath.split(`node_modules${sep}`)[1] || fullPath
    }
  })
  return files
}

export async function getLocalDepenencies(packageJsonPath: string | undefined, nodeModulesString: string | undefined) {
  const nodeModules = nodeModulesString ? nodeModulesString.split(',') : []
  let dependencies
  try {
    dependencies = await getAllPackagesDependencies('', packageJsonPath)
  }
  catch (err) {
    log.error('Invalid package.json, JSON parsing failed')
    console.error('json parse error: ', err)
    throw err instanceof Error ? err : new Error('Invalid package.json')
  }
  const firstPackageJson = packageJsonPath?.split(',')[0]
  const dir = !firstPackageJson ? findRoot(cwd()) : path.resolve(firstPackageJson).replace(PACKNAME, '')
  if (!dependencies) {
    log.error('Missing dependencies section in package.json')
    throw new Error('Missing dependencies section in package.json')
  }

  for (const [key, value] of Object.entries(dependencies)) {
    if (typeof value !== 'string') {
      log.error(`Invalid dependency ${key}: ${value}, expected string, got ${typeof value}`)
      throw new Error(`Invalid dependency ${key}: expected string version`)
    }
  }

  const nodeModulesPaths = nodeModules.length === 0
    ? [join(cwd(), 'node_modules')]
    : nodeModules

  const anyValidPath = nodeModulesPaths.some(path => existsSync(path))
  if (!anyValidPath) {
    const pm = findPackageManagerType(dir, 'npm')
    const installCmd = findInstallCommand(pm)
    log.error(`Missing node_modules folder at ${nodeModulesPaths.join(', ')}, please run ${pm} ${installCmd}`)
    throw new Error('Missing node_modules folder')
  }

  let anyInvalid = false
  const dependenciesObject = await Promise.all(Array.from(dependencies.entries())
    .map(async ([key, value]) => {
      let dependencyFound = false
      let hasNativeFiles = false

      for (const modulePath of nodeModulesPaths) {
        const dependencyFolderPath = join(modulePath, key)
        if (existsSync(dependencyFolderPath)) {
          dependencyFound = true
          try {
            const files = readDirRecursively(dependencyFolderPath)
            if (files.some(fileName => nativeFileRegex.test(fileName))) {
              hasNativeFiles = true
              break
            }
          }
          catch (error) {
            log.error(`Error reading node_modules files for ${key} package in ${modulePath}`)
            console.error(error)
            throw error instanceof Error ? error : new Error(`Error reading node_modules files for ${key}`)
          }
        }
      }

      if (!dependencyFound) {
        anyInvalid = true
        const pm = findPackageManagerType(dir, 'npm')
        const installCmd = findInstallCommand(pm)
        log.error(`Missing dependency ${key}, please run ${pm} ${installCmd}`)
        return { name: key, version: value }
      }

      return {
        name: key,
        version: value,
        native: hasNativeFiles,
      }
    })).catch(() => [])

  if (anyInvalid || dependenciesObject.find(a => a.native === undefined)) {
    log.error('Missing dependencies or invalid dependencies')
    log.error('If you use monorepo, workspace or any special package manager you can use the --package-json [path,] and --node-modules [path,] options to make the command work properly')
    throw new Error('Missing dependencies or invalid dependencies')
  }

  return dependenciesObject as { name: string, version: string, native: boolean }[]
}

interface ChannelChecksum {
  version: {
    checksum: string
  }
}

export async function getRemoteChecksums(supabase: SupabaseClient<Database>, appId: string, channel: string) {
  const { data, error } = await supabase
    .from('channels')
    .select(`version(checksum)`)
    .eq('name', channel)
    .eq('app_id', appId)
    .single()
  const channelData = data as any as ChannelChecksum

  if (error
    || channelData === null
    || !channelData.version
    || !channelData.version.checksum
  ) {
    return null
  }

  return channelData.version.checksum
}

export function convertNativePackages(nativePackages: { name: string, version: string }[]) {
  if (!nativePackages) {
    log.error(`Error parsing native packages, perhaps the metadata does not exist in Capgo?`)
    throw new Error('Error parsing native packages')
  }

  // Check types
  for (const data of nativePackages) {
    if (typeof data !== 'object') {
      log.error(`Invalid remote native package data: ${data}, expected object, got ${typeof data}`)
      throw new Error('Invalid remote native package data')
    }

    const { name, version } = data
    if (!name || typeof name !== 'string') {
      log.error(`Invalid remote native package name: ${name}, expected string, got ${typeof name}`)
      throw new Error('Invalid remote native package name')
    }

    if (!version || typeof version !== 'string') {
      log.error(`Invalid remote native package version: ${version}, expected string, got ${typeof version}`)
      throw new Error('Invalid remote native package version')
    }
  }

  const mappedRemoteNativePackages = new Map((nativePackages)
    .map(a => [a.name, a]))

  return mappedRemoteNativePackages
}

export async function getRemoteDepenencies(supabase: SupabaseClient<Database>, appId: string, channel: string) {
  const { data: remoteNativePackages, error } = await supabase
    .from('channels')
    .select(`version ( 
            native_packages 
        )`)
    .eq('name', channel)
    .eq('app_id', appId)
    .single()

  if (error) {
    log.error(`Error fetching native packages: ${error.message}`)
    throw new Error(`Error fetching native packages: ${error.message}`)
  }
  return convertNativePackages((remoteNativePackages.version.native_packages as any) ?? [])
}

export async function checkChecksum(supabase: SupabaseClient<Database>, appId: string, channel: string, currentChecksum: string) {
  const s = spinnerC()
  s.start(`Checking bundle checksum compatibility with channel ${channel}`)
  const remoteChecksum = await getRemoteChecksums(supabase, appId, channel)

  if (!remoteChecksum) {
    s.stop(`No checksum found for channel ${channel}, the bundle will be uploaded`)
    return
  }
  if (remoteChecksum && remoteChecksum === currentChecksum) {
    // cannot upload the same bundle
    log.error(`Cannot upload the same bundle content.\nCurrent bundle checksum matches remote bundle for channel ${channel}\nDid you builded your app before uploading?\nPS: You can ignore this check with "--ignore-checksum-check"`)
    throw new Error('Cannot upload the same bundle content')
  }
  s.stop(`Checksum compatible with ${channel} channel`)
}

interface Compatibility {
  name: string
  localVersion: string | undefined
  remoteVersion: string | undefined
}

export function getAppId(appId: string | undefined, config: CapacitorConfig | undefined) {
  const finalAppId = appId || config?.plugins?.CapacitorUpdater?.appId || config?.appId
  return finalAppId
}

export function isCompatible(pkg: Compatibility): boolean {
  // Only check compatibility if there's a local version
  // If there's a local version but no remote version, or versions don't match, it's incompatible
  if (!pkg.localVersion)
    return true // If no local version, it's compatible (remote-only package)
  if (!pkg.remoteVersion)
    return false // If local version but no remote version, it's incompatible
  try {
    // Parse both ranges and check if they intersect
    const localRange = parseRange(pkg.localVersion)
    const remoteRange = parseRange(pkg.remoteVersion)
    return rangeIntersects(localRange, remoteRange)
  }
  catch {
    return false // If version comparison fails, consider it incompatible
  }
}

export async function checkCompatibility(supabase: SupabaseClient<Database>, appId: string, channel: string, packageJsonPath: string | undefined, nodeModules: string | undefined) {
  const dependenciesObject = await getLocalDepenencies(packageJsonPath, nodeModules)
  const mappedRemoteNativePackages = await getRemoteDepenencies(supabase, appId, channel)

  const finalDepenencies: Compatibility[] = dependenciesObject
    .filter(a => !!a.native)
    .map((local) => {
      const remotePackage = mappedRemoteNativePackages.get(local.name)
      if (remotePackage) {
        return {
          name: local.name,
          localVersion: local.version,
          remoteVersion: remotePackage.version,
        }
      }

      return {
        name: local.name,
        localVersion: local.version,
        remoteVersion: undefined,
      }
    })

  // Only include remote packages that are not in local for informational purposes
  // These won't affect compatibility
  const removeNotInLocal = [...mappedRemoteNativePackages]
    .filter(([remoteName]) => dependenciesObject.find(a => a.name === remoteName) === undefined)
    .map(([name, version]) => ({ name, localVersion: undefined, remoteVersion: version.version }))

  finalDepenencies.push(...removeNotInLocal)

  return {
    finalCompatibility: finalDepenencies,
    localDependencies: dependenciesObject,
  }
}

export async function checkCompatibilityNativePackages(supabase: SupabaseClient<Database>, appId: string, channel: string, nativePackages: { name: string, version: string }[]) {
  const mappedRemoteNativePackages = await getRemoteDepenencies(supabase, appId, channel)

  const finalDepenencies: Compatibility[] = nativePackages
    .map((local) => {
      const remotePackage = mappedRemoteNativePackages.get(local.name)
      if (remotePackage) {
        return {
          name: local.name,
          localVersion: local.version,
          remoteVersion: remotePackage.version,
        }
      }

      return {
        name: local.name,
        localVersion: local.version,
        remoteVersion: undefined,
      }
    })

  // Only include remote packages that are not in local for informational purposes
  // These won't affect compatibility
  const removeNotInLocal = [...mappedRemoteNativePackages]
    .filter(([remoteName]) => nativePackages.find(a => a.name === remoteName) === undefined)
    .map(([name, version]) => ({ name, localVersion: undefined, remoteVersion: version.version }))

  finalDepenencies.push(...removeNotInLocal)

  return {
    finalCompatibility: finalDepenencies,
    localDependencies: nativePackages,
  }
}

export async function promptAndSyncCapacitor(
  isInit?: boolean,
  orgId?: string,
  apikey?: string,
): Promise<void> {
  // Ask user if they want to sync with Capacitor
  const shouldSync = await confirmC({
    message: 'Would you like to sync your project with Capacitor now? This is recommended to ensure encrypted updates work properly.',
  })

  // Handle user cancellation
  if (isCancel(shouldSync)) {
    // For init flow, mark the cancellation
    if (isInit && orgId && apikey) {
      await markSnag('onboarding-v2', orgId, apikey, 'canceled', '🤷')
    }
    log.error('Canceled Capacitor sync')
    throw new Error('Capacitor sync cancelled')
  }

  if (shouldSync) {
    const pm = getPMAndCommand()
    const s = spinnerC()
    s.start('Running the command...')

    try {
      await new Promise<void>((resolve, reject) => {
        const child = spawn(pm.runner, ['cap', 'sync'], { stdio: 'pipe' })

        child.on('close', (code) => {
          if (code === 0) {
            resolve()
          }
          else {
            reject(new Error(`Command failed with exit code ${code}`))
          }
        })

        child.on('error', (error) => {
          reject(error)
        })
      })

      s.stop('Capacitor sync completed ✅')
    }
    catch (error) {
      s.stop('Error')
      log.error(`Failed to run Capacitor sync: ${error}`)
      log.warn(`Please run "${pm.runner} cap sync" manually to ensure encrypted updates work properly`)
    }
  }
  else {
    const pm = getPMAndCommand()
    log.warn('⚠️  Important: If you upload encrypted bundles without syncing, updates will fail!')
    log.info(`Remember to run "${pm.runner} cap sync" before uploading encrypted bundles`)
  }
}<|MERGE_RESOLUTION|>--- conflicted
+++ resolved
@@ -17,11 +17,8 @@
 // Native fetch is available in Node.js >= 18
 import prettyjson from 'prettyjson'
 import * as tus from 'tus-js-client'
-<<<<<<< HEAD
 import { markSnag } from './app/debug'
-=======
 import { checksum as getChecksum } from './checksum'
->>>>>>> 2d78b55b
 import { loadConfig, writeConfig } from './config'
 
 export const baseKey = '.capgo_key'
