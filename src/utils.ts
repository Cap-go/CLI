import { existsSync, readdirSync, readFileSync } from 'fs';
import { homedir } from 'os';
import { resolve } from 'path';
import { loadConfig } from '@capacitor/cli/dist/config';
import { program } from 'commander';
import { createClient, SupabaseClient } from '@supabase/supabase-js';
import prettyjson from 'prettyjson';
import { LogSnag } from 'logsnag';
import * as p from '@clack/prompts';
import { Database } from 'types/supabase.types';
import axios from 'axios';
import { promiseFiles } from 'node-dir'

export const baseKey = '.capgo_key';
export const baseKeyPub = `${baseKey}.pub`;
export const defaultHost = 'https://capgo.app'
export const defaultApiHost = 'https://api.capgo.app'
export const defaultHostWeb = 'https://web.capgo.app'
// eslint-disable-next-line max-len
export const regexSemver = /^(0|[1-9]\d*)\.(0|[1-9]\d*)\.(0|[1-9]\d*)(?:-((?:0|[1-9]\d*|\d*[a-zA-Z-][0-9a-zA-Z-]*)(?:\.(?:0|[1-9]\d*|\d*[a-zA-Z-][0-9a-zA-Z-]*))*))?(?:\+([0-9a-zA-Z-]+(?:\.[0-9a-zA-Z-]+)*))?$/

export interface OptionsBase {
    apikey: string;
}

export const getConfig = async () => {
    let config: Config;
    try {
        config = await loadConfig();
    } catch (err) {
        p.log.error('No capacitor config file found, run `cap init` first');
        program.error('')
    }
    return config;
}

export const getLocalConfig = async () => {
    try {
        const config: Config = await getConfig();
        const capConfig: Partial<CapgoConfig> = {
            host: (config?.app?.extConfig?.plugins?.CapacitorUpdater?.localHost || defaultHost) as string,
            hostWeb: (config?.app?.extConfig?.plugins?.CapacitorUpdater?.localWebHost || defaultHostWeb) as string,
        }
<<<<<<< HEAD
=======
        // eslint-disable-next-line max-len
>>>>>>> 97d829c9
        if (config?.app?.extConfig?.plugins?.CapacitorUpdater?.localSupa && config?.app?.extConfig?.plugins?.CapacitorUpdater?.localSupaAnon) {
            capConfig.supaKey = config?.app?.extConfig?.plugins?.CapacitorUpdater?.localSupaAnon
            capConfig.supaHost = config?.app?.extConfig?.plugins?.CapacitorUpdater?.localSupa
        }
        return capConfig
    } catch (error) {
        return {
            host: defaultHost,
            hostWeb: defaultHostWeb,
        }
    }

}

const nativeFileRegex = /([A-Za-z0-9]+)\.(java|swift|kt|scala)$/

interface CapgoConfig {
    supaHost: string
    supaKey: string
    host: string
    hostWeb: string
    signKey: string
}
export const getRemoteConfig = async () => {
    // call host + /api/get_config and parse the result as json using axios
    const localConfig = await getLocalConfig()
    return axios
        .get(`${defaultApiHost}/get_config`)
        .then((res) => res.data as CapgoConfig)
        .then(data => ({ ...data, ...localConfig } as CapgoConfig))
        .catch(() => {
            console.log('Local config', localConfig);
            return localConfig
        })
}

export const createSupabaseClient = async (apikey: string) => {
    const config = await getRemoteConfig()
    if (!config.supaHost || !config.supaKey) {
        p.log.error('Cannot connect to server please try again later');
        program.error('');
    }
    return createClient<Database>(config.supaHost, config.supaKey, {
        auth: {
            persistSession: false,
        },
        global: {
            headers: {
                capgkey: apikey,
            }
        }
    })
}

export const checkKey = async (supabase: SupabaseClient<Database>, apikey: string,
    keymode: Database['public']['Enums']['key_mode'][]) => {
    const { data: apiAccess } = await supabase
        .rpc('is_allowed_capgkey', { apikey, keymode })
        .single()

    if (!apiAccess) {
        p.log.error(`Invalid API key or insufficient permissions.`);
        // create a string from keymode array with comma and space and "or" for the last one
        const keymodeStr = keymode.map((k, i) => {
            if (i === keymode.length - 1) {
                return `or ${k}`
            }
            return `${k}, `
        }).join('')
        p.log.error(`Your key should be: ${keymodeStr} mode.`);
        program.error('')
    }
}

export const isGoodPlan = async (supabase: SupabaseClient<Database>, userId: string): Promise<boolean> => {
    const { data } = await supabase
        .rpc('is_good_plan_v3', { userid: userId })
        .single()
    return data || false
}

export const isPaying = async (supabase: SupabaseClient<Database>, userId: string): Promise<boolean> => {
    const { data } = await supabase
        .rpc('is_paying', { userid: userId })
        .single()
    return data || false
}

export const isTrial = async (supabase: SupabaseClient<Database>, userId: string): Promise<number> => {
    const { data } = await supabase
        .rpc('is_trial', { userid: userId })
        .single()
    return data || 0
}

export const isAllowedAction = async (supabase: SupabaseClient<Database>, userId: string): Promise<boolean> => {
    const { data } = await supabase
        .rpc('is_allowed_action_user', { userid: userId })
        .single()
    return !!data
}

export const isAllowedActionAppIdApiKey = async (supabase: SupabaseClient<Database>, appId: string, apikey: string): Promise<boolean> => {
    const { data, error } = await supabase
        .rpc('is_allowed_action', { apikey, appid: appId })
        .single()

    return !!data
}

export const getAppOwner = async (supabase: SupabaseClient<Database>, appId: string): Promise<string> => {
    const { data, error } = await supabase
        .from('apps')
        .select('user_id')
        .eq('app_id', appId)
        .single()

    if (error) {
        p.log.error('Cannot get app owner, exiting')
        p.log.error('Please report the following error to capgo\'s staff')
        console.error(error)
        process.exit(1)
    }

    return data.user_id
}

export const isAllowedApp = async (supabase: SupabaseClient<Database>, apikey: string, appId: string): Promise<boolean> => {
    const { data } = await supabase
        .rpc('is_app_owner', { apikey, appid: appId })
        .single()
    return !!data
}

export enum OrganizationPerm {
    'none' = 0,
    'read' = 1,
    'upload' = 2,
    'write' = 3,
    'admin' = 4,
    'owner' = 5,
}

export const hasOrganizationPerm = (perm: OrganizationPerm, required: OrganizationPerm): boolean => (perm as number) >= (required as number)

export const isAllowedAppOrg = async (
    supabase: SupabaseClient<Database>,
    apikey: string,
    appId: string,
): Promise<{ okay: true, data: OrganizationPerm } | { okay: false, error: 'INVALID_APIKEY' | 'NO_APP' | 'NO_ORG' }> => {
    const { data, error } = await supabase
        .rpc('get_org_perm_for_apikey', { apikey, app_id: appId })
        .single()

    if (error) {
        p.log.error('Cannot get permissions for organization!')
        console.error(error)
        process.exit(1)
    }

    const ok = (data as string).includes('perm')
    if (ok) {
        let perm = null as (OrganizationPerm | null)

        switch (data as string) {
            case 'perm_none': {
                perm = OrganizationPerm.none
                break;
            }
            case 'perm_read': {
                perm = OrganizationPerm.read
                break;
            }
            case 'perm_upload': {
                perm = OrganizationPerm.upload
                break;
            }
            case 'perm_write': {
                perm = OrganizationPerm.write
                break;
            }
            case 'perm_admin': {
                perm = OrganizationPerm.admin
                break;
            }
            case 'perm_owner': {
                perm = OrganizationPerm.owner
                break;
            }
            default: {
                if ((data as string).includes('invite')) {
                    p.log.info('Please accept/deny the organization invitation before trying to access the app')
                    process.exit(1)
                }

                p.log.error(`Invalid output when fetching organization permission. Response: ${data}`)
                process.exit(1)
            }
        }

        return {
            okay: true,
            data: perm
        }
    }

    // This means that something went wrong here
    let functionError = null as 'INVALID_APIKEY' | 'NO_APP' | 'NO_ORG' | null

    switch (data as string) {
        case 'INVALID_APIKEY': {
            functionError = 'INVALID_APIKEY'
            break
        }
        case 'NO_APP': {
            functionError = 'NO_APP'
            break
        }
        case 'NO_ORG': {
            functionError = 'NO_ORG'
            break
        }
        default: {
            p.log.error(`Invalid error when fetching organization permission. Response: ${data}`)
            process.exit(1)
        }
    }

    return {
        okay: false,
        error: functionError
    }
}

export const checkPlanValid = async (supabase: SupabaseClient<Database>, userId: string, appId: string, apikey: string, warning = true) => {
    const config = await getRemoteConfig()
    const validPlan = await isAllowedActionAppIdApiKey(supabase, appId, apikey)
    if (!validPlan) {
        p.log.error(`You need to upgrade your plan to continue to use capgo.\n Upgrade here: ${config.hostWeb}/dashboard/settings/plans\n`);
        setTimeout(() => {
            import('open')
                .then((module) => {
                    module.default(`${config.hostWeb}/dashboard/settings/plans`);
                });
            program.error('')
        }, 1000)
    }
    const trialDays = await isTrial(supabase, userId)
    const ispaying = await isPaying(supabase, userId)
    if (trialDays > 0 && warning && !ispaying) {
        p.log.warn(`WARNING !!\nTrial expires in ${trialDays} days, upgrade here: ${config.hostWeb}/dashboard/settings/plans\n`);
    }
}

export const findSavedKey = (quiet = false) => {
    // search for key in home dir
    const userHomeDir = homedir();
    let key
    let keyPath = `${userHomeDir}/.capgo`;
    if (existsSync(keyPath)) {
        if (!quiet)
            p.log.info(`Use global apy key ${keyPath}`)
        key = readFileSync(keyPath, 'utf8').trim();
    }
    keyPath = `.capgo`;
    if (!key && existsSync(keyPath)) {
        if (!quiet)
            p.log.info(`Use local apy key ${keyPath}`)
        key = readFileSync(keyPath, 'utf8').trim();
    }
    if (!key) {
        p.log.error(`Cannot find API key in local folder or global, please login first with npx @capacitor/cli login`);
        program.error('')
    }
    return key
}

async function* getFiles(dir: string): AsyncGenerator<string> {
    const dirents = await readdirSync(dir, { withFileTypes: true });
    for (const dirent of dirents) {
        const res = resolve(dir, dirent.name);
        if (dirent.isDirectory()
            && !dirent.name.startsWith('.')
            && !dirent.name.startsWith('node_modules')
            && !dirent.name.startsWith('dist')) {
            yield* getFiles(res);
        } else {
            yield res;
        }
    }
}
export const findMainFile = async () => {
    const mainRegex = /(main|index)\.(ts|tsx|js|jsx)$/
    // search for main.ts or main.js in local dir and subdirs
    let mainFile = ''
    const pwd = process.cwd()
    const pwdL = pwd.split('/').length
    for await (const f of getFiles(pwd)) {
        // find number of folder in path after pwd
        const folders = f.split('/').length - pwdL
        if (folders <= 2 && mainRegex.test(f)) {
            mainFile = f
            p.log.info(`Found main file here ${f}`)
            break
        }
    }
    return mainFile
}

export const formatError = (error: any) => error ? `\n${prettyjson.render(error)}` : ''

interface Config {
    app: {
        appId: string;
        appName: string;
        webDir: string;
        package: {
            version: string;
        };
        extConfigFilePath: string;
        extConfig: {
            extConfig: object;
            plugins: {
                extConfig: object;
                CapacitorUpdater: {
                    autoUpdate?: boolean;
                    localS3?: boolean;
                    localHost?: string;
                    localWebHost?: string;
                    localSupa?: string;
                    localSupaAnon?: string;
                    statsUrl?: string;
                    channelUrl?: string;
                    updateUrl?: string;
                    privateKey?: string;
                }
            }
            server: {
                cleartext: boolean
                url: string
            }
        }
    };
}

export const updateOrCreateVersion = async (supabase: SupabaseClient<Database>,
    // eslint-disable-next-line @typescript-eslint/no-unused-vars
    update: Database['public']['Tables']['app_versions']['Insert'], apikey: string) =>
    // console.log('updateOrCreateVersion', update, apikey)

    supabase.from('app_versions')
        .upsert(update, { onConflict: 'name,app_id' })
        .eq('app_id', update.app_id)
        .eq('name', update.name)


export async function uploadUrl(supabase: SupabaseClient<Database>, appId: string, bucketId: string): Promise<string> {
    const data = {
        app_id: appId,
        bucket_id: bucketId,
    }
    try {
        const res = await supabase.functions.invoke('upload_link', { body: JSON.stringify(data) })
        return res.data.url
    } catch (error) {
        p.log.error(`Cannot get upload url ${JSON.stringify(error)}`);
    }
    return '';
}

export const updateOrCreateChannel = async (supabase: SupabaseClient<Database>,
    update: Database['public']['Tables']['channels']['Insert']) => {
    // console.log('updateOrCreateChannel', update)
    if (!update.app_id || !update.name || !update.created_by) {
        p.log.error('missing app_id, name, or created_by')
        return Promise.reject(new Error('missing app_id, name, or created_by'))
    }
    const { data, error } = await supabase
        .from('channels')
        .select('enable_progressive_deploy, secondaryVersionPercentage, secondVersion')
        .eq('app_id', update.app_id)
        .eq('name', update.name)
        // .eq('created_by', update.created_by)
        .single()

    if (data && !error) {
        if (data.enable_progressive_deploy) {
            p.log.info('Progressive deploy is enabled')

            if (data.secondaryVersionPercentage !== 1)
                p.log.warn('Latest progressive deploy has not finished')

            update.secondVersion = update.version
            if (!data.secondVersion) {
                p.log.error('missing secondVersion')
                return Promise.reject(new Error('missing secondVersion'))
            }
            update.version = data.secondVersion
            update.secondaryVersionPercentage = 0.1
            p.log.info('Started new progressive upload!')

            // update.version = undefined
        }
        return supabase
            .from('channels')
            .update(update)
            .eq('app_id', update.app_id)
            .eq('name', update.name)
            // .eq('created_by', update.created_by)
            .select()
            .single()
    }

    return supabase
        .from('channels')
        .insert(update)
        .select()
        .single()
}

export const useLogSnag = (): LogSnag => {
    const logsnag = new LogSnag({
        token: 'c124f5e9d0ce5bdd14bbb48f815d5583',
        project: 'capgo',
    })
    return logsnag
}

export const convertAppName = (appName: string) => appName.replace(/\./g, '--')

export const verifyUser = async (supabase: SupabaseClient<Database>, apikey: string,
    keymod: Database['public']['Enums']['key_mode'][] = ['all']) => {
    await checkKey(supabase, apikey, keymod);

    const { data: dataUser, error: userIdError } = await supabase
        .rpc('get_user_id', { apikey })
        .single();

    const userId = (dataUser || '').toString();

    if (!userId || userIdError) {
        p.log.error(`Cannot auth user with apikey`);
        program.error('')
    }
    return userId;
}

export const requireUpdateMetadata = async (supabase: SupabaseClient<Database>, channel: string): Promise<boolean> => {
    const { data, error } = await supabase
        .from('channels')
        .select('disableAutoUpdate')
        .eq('name', channel)
        .limit(1)

    if (error) {
        p.log.error(`Cannot check if disableAutoUpdate is required ${JSON.stringify(error)}`);
        program.error('')
    }

    // Channel does not exist and the default is never 'version_number'
    if (data.length === 0)
        return false

    const { disableAutoUpdate } = (data[0])
    return disableAutoUpdate === 'version_number'
}

export const getHumanDate = (createdA: string | null) => {
    const date = new Date(createdA || '');
    return date.toLocaleString();
}

export async function getLocalDepenencies() {
    if (!existsSync('./package.json')) {
        p.log.error("Missing package.json, you need to be in a capacitor project");
        program.error('');
    }


    let packageJson;
    try {
        packageJson = JSON.parse(readFileSync('./package.json', 'utf8'));
    } catch (err) {
        p.log.error("Invalid package.json, JSON parsing failed");
        console.error('json parse error: ', err)
        program.error('');
    }

    const { dependencies } = packageJson
    if (!dependencies) {
        p.log.error("Missing dependencies section in package.json");
        program.error('');
    }

    for (const [key, value] of Object.entries(dependencies)) {
        if (typeof value !== 'string') {
            p.log.error(`Invalid dependency ${key}: ${value}, expected string, got ${typeof value}`);
            program.error('');
        }
    }

    if (!existsSync('./node_modules/')) {
        p.log.error('Missing node_modules folder, please run npm install');
        program.error('');
    }

    let anyInvalid = false;

    const dependenciesObject = await Promise.all(Object.entries(dependencies as Record<string, string>)
        // eslint-disable-next-line consistent-return
        .map(async ([key, value]) => {
            const dependencyFolderExists = existsSync(`./node_modules/${key}`)

            if (!dependencyFolderExists) {
                anyInvalid = true
                p.log.error(`Missing dependency ${key}, please run npm install`);
                return { name: key, version: value }
            }

            let hasNativeFiles = false;
            await promiseFiles(`./node_modules/${key}`)
                .then(files => {
                    if (files.find(fileName => nativeFileRegex.test(fileName))) {
                        hasNativeFiles = true;
                    }
                })
                .catch(error => {
                    p.log.error(`Error reading node_modulses files for ${key} package`)
                    console.error(error)
                    program.error('')
                })

            return {
                name: key,
                version: value,
                native: hasNativeFiles,
            }
        })).catch(() => [])


    if (anyInvalid || dependenciesObject.find((a) => a.native === undefined))
        program.error('');

    return dependenciesObject as { name: string; version: string; native: boolean; }[];
}

export async function getRemoteDepenencies(supabase: SupabaseClient<Database>, appId: string, channel: string) {
    const { data: remoteNativePackages, error } = await supabase
        .from('channels')
        .select(`version ( 
            native_packages 
        )`)
        .eq('name', channel)
        .eq('app_id', appId)
        .single()


    if (error) {
        p.log.error(`Error fetching native packages: ${error.message}`);
        program.error('');
    }

    let castedRemoteNativePackages
    try {
        castedRemoteNativePackages = (remoteNativePackages as any).version.native_packages
    } catch (err) {
        // If we do not do this we will get an unreadable
        p.log.error(`Error parsing native packages`);
        program.error('');
    }

    if (!castedRemoteNativePackages) {
        p.log.error(`Error parsing native packages, perhaps the metadata does not exist?`);
        program.error('');
    }

    // Check types
    castedRemoteNativePackages.forEach((data: any) => {
        if (typeof data !== 'object') {
            p.log.error(`Invalid remote native package data: ${data}, expected object, got ${typeof data}`);
            program.error('');
        }

        const { name, version } = data
        if (!name || typeof name !== 'string') {
            p.log.error(`Invalid remote native package name: ${name}, expected string, got ${typeof name}`);
            program.error('');
        }

        if (!version || typeof version !== 'string') {
            p.log.error(`Invalid remote native package version: ${version}, expected string, got ${typeof version}`);
            program.error('');
        }
    })

    const mappedRemoteNativePackages = new Map((castedRemoteNativePackages as { name: string, version: string }[])
        .map(a => [a.name, a]))

    return mappedRemoteNativePackages
}

export async function checkCompatibility(supabase: SupabaseClient<Database>, appId: string, channel: string) {
    const dependenciesObject = await getLocalDepenencies()
    const mappedRemoteNativePackages = await getRemoteDepenencies(supabase, appId, channel)

    const finalDepenencies:
        ({
            name: string;
            localVersion: string;
            remoteVersion: string;
        } | {
            name: string;
            localVersion: string;
            remoteVersion: undefined;
        } | {
            name: string;
            localVersion: undefined;
            remoteVersion: string;
        })[] = dependenciesObject
            .filter((a) => !!a.native)
            .map((local) => {
                const remotePackage = mappedRemoteNativePackages.get(local.name)
                if (remotePackage)
                    return {
                        name: local.name,
                        localVersion: local.version,
                        remoteVersion: remotePackage.version
                    }

                return {
                    name: local.name,
                    localVersion: local.version,
                    remoteVersion: undefined
                }
            })

    const removeNotInLocal = [...mappedRemoteNativePackages]
        .filter(([remoteName]) => dependenciesObject.find((a) => a.name === remoteName) === undefined)
        .map(([name, version]) => ({ name, localVersion: undefined, remoteVersion: version.version }));

    finalDepenencies.push(...removeNotInLocal)

    return {
        finalCompatibility: finalDepenencies,
        localDependencies: dependenciesObject,
    }
}<|MERGE_RESOLUTION|>--- conflicted
+++ resolved
@@ -41,10 +41,7 @@
             host: (config?.app?.extConfig?.plugins?.CapacitorUpdater?.localHost || defaultHost) as string,
             hostWeb: (config?.app?.extConfig?.plugins?.CapacitorUpdater?.localWebHost || defaultHostWeb) as string,
         }
-<<<<<<< HEAD
-=======
         // eslint-disable-next-line max-len
->>>>>>> 97d829c9
         if (config?.app?.extConfig?.plugins?.CapacitorUpdater?.localSupa && config?.app?.extConfig?.plugins?.CapacitorUpdater?.localSupaAnon) {
             capConfig.supaKey = config?.app?.extConfig?.plugins?.CapacitorUpdater?.localSupaAnon
             capConfig.supaHost = config?.app?.extConfig?.plugins?.CapacitorUpdater?.localSupa
