--- conflicted
+++ resolved
@@ -30,20 +30,12 @@
   .option('-c, --channel <channel>', 'channel to link to')
   .option('-e, --external <url>', 'link to external url intead of upload to capgo cloud')
   .option('-f, --format <base64|hex|binary|utf8>', 'choose the upload format default base64')
-<<<<<<< HEAD
   .option('-b, --bundle <bundle>', 'bundle version number of the file to upload');
-=======
-  .option('-b, --bundle <bundle>', 'bundle number of the app to upload');
->>>>>>> 24d23077
 program
   .command('set [appid]').alias('s')
   .action(setChannel)
   .option('-c, --channel <channel>', 'channel to link to')
-<<<<<<< HEAD
-  .option('-b, --bundle <bundle>', 'bundle version number of the file to upload')
-=======
-  .option('-b, --bundle <bundle>', 'bundle number of the app to set')
->>>>>>> 24d23077
+  .option('-b, --bundle <bundle>', 'bundle version number of the file to set')
   .option('-s, --state <state>', 'set the state of the channel, public or private')
   .option('-a, --apikey <apikey>', 'apikey to link to your account');
 
@@ -52,11 +44,7 @@
   .command('delete [appid]').alias('d')
   .action(deleteApp)
   .option('-a, --apikey <apikey>', 'apikey to link to your account')
-<<<<<<< HEAD
   .option('-b, --bundle <bundle>', 'bundle version number of the app to delete');
-=======
-  .option('-b, --bundle <bundle>', 'bundle number of the app to delete');
->>>>>>> 24d23077
 
 program
   .description('List versions in capgo Cloud')
