--- conflicted
+++ resolved
@@ -128,9 +128,7 @@
       log.info(`Set ${appId} channel: ${channel} to @${bundleVersion}`)
       channelPayload.version = data.id
     }
-<<<<<<< HEAD
     let publicChannel = null as boolean | null
-=======
     if (latestRemote) {
       const { data, error: vError } = await supabase
         .from('app_versions')
@@ -147,20 +145,14 @@
       log.info(`Set ${appId} channel: ${channel} to @${data.name}`)
       channelPayload.version = data.id
     }
->>>>>>> b258d9a9
     if (state != null) {
       if (state !== 'normal' && state !== 'default') {
         log.error(`State ${state} is not known. The possible values are: normal, default.`)
         program.error('')
       }
 
-<<<<<<< HEAD
-      log.info(`Set ${appId} channel: ${channel} to ${state === 'public' || state === 'default' ? 'default' : 'normal'}`)
-      publicChannel = state === 'public' || state === 'default'
-=======
       log.info(`Set ${appId} channel: ${channel} to ${state}`)
-      channelPayload.public = state === 'default'
->>>>>>> b258d9a9
+      publicChannel = state === 'default'
     }
     if (downgrade != null) {
       log.info(`Set ${appId} channel: ${channel} to ${downgrade ? 'allow' : 'disallow'} downgrade`)
