import process from 'node:process'
import * as p from '@clack/prompts'
import type { SupabaseClient } from '@supabase/supabase-js'
import { program } from 'commander'
import type LogSnag from 'logsnag'
import type { Database } from '../types/supabase.types'
import { checkAppExistsAndHasPermissionOrgErr } from '../api/app'
import { checkLatest } from '../api/update'
<<<<<<< HEAD
import { OrganizationPerm, convertAppName, createSupabaseClient, findSavedKey, formatError, getConfig, getLocalConfig, useLogSnag, verifyUser } from '../utils'

function wait(ms: number) {
  return new Promise((resolve) => {
    setTimeout(resolve, ms)
  })
}
=======
import { convertAppName, createSupabaseClient, findSavedKey, formatError, getConfig, getLocalConfig, useLogSnag, verifyUser, wait } from '../utils'
>>>>>>> f6098fc3

export interface OptionsBaseDebug {
  apikey: string
  device?: string
}

export async function markSnag(channel: string, userId: string, snag: LogSnag, event: string, icon = '✅') {
  await snag.track({
    channel,
    event,
    icon,
    user_id: userId,
    notify: false,
  }).catch()
}

export async function cancelCommand(channel: string, command: boolean | symbol, userId: string, snag: LogSnag) {
  if (p.isCancel(command)) {
    await markSnag(channel, userId, snag, 'canceled', '🤷')
    process.exit()
  }
}

interface Order {
  key: string
  sortable?: 'asc' | 'desc'
}

interface QueryStats {
  appId: string
  devicesId?: string[]
  search?: string
  order?: Order[]
  rangeStart?: number
  rangeEnd?: number
  after?: string
}

export async function getStats(supabase: SupabaseClient<Database>, query: QueryStats): Promise<Database['public']['Tables']['stats']['Row'] | null> {
  try {
    const pathStats = 'private/stats'
    const res = await supabase.functions.invoke(pathStats, { body: JSON.stringify(query) })
    const listData = res.data.data as Database['public']['Tables']['stats']['Row'][]
    if (listData?.length > 0)
      return listData[0]
  }
  catch (error) {
    p.log.error(`Cannot get stats ${formatError(error)}`)
  }
  return null
}

export async function waitLog(channel: string, supabase: SupabaseClient<Database>, appId: string, snag: LogSnag, userId: string, deviceId?: string) {
  let loop = true
  let now = new Date().toISOString()
  const appIdUrl = convertAppName(appId)
  const config = await getLocalConfig()
  const baseUrl = `${config.hostWeb}/app/p/${appIdUrl}`
  await markSnag(channel, userId, snag, 'Use waitlog')
  const query: QueryStats = {
    appId,
    devicesId: deviceId ? [deviceId] : undefined,
    order: [{
      key: 'created_at',
      sortable: 'desc',
    }],
    rangeStart: 0,
    rangeEnd: 1,
    after: now,
  }
  while (loop) {
    const data = await getStats(supabase, query)
    //   console.log('data', data)
    if (data) {
      p.log.info(`Log from Device: ${data.device_id}`)
      if (data.action === 'get') {
        p.log.info('Update Sent your your device, wait until event download complete')
        await markSnag(channel, userId, snag, 'done')
      }
      else if (data.action.startsWith('download_')) {
        const action = data.action.split('_')[1]
        if (action === 'complete') {
          p.log.info('Your bundle has been downloaded on your device, background the app now and open it again to see the update')
          await markSnag(channel, userId, snag, 'downloaded')
        }
        else if (action === 'fail') {
          p.log.error('Your bundle has failed to download on your device.')
          p.log.error('Please check if you have network connection and try again')
        }
        else {
          p.log.info(`Your bundle is downloading ${action}% ...`)
        }
      }
      else if (data.action === 'set') {
        p.log.info('Your bundle has been set on your device ❤️')
        loop = false
        await markSnag(channel, userId, snag, 'set')
        return Promise.resolve(data)
      }
      else if (data.action === 'NoChannelOrOverride') {
        p.log.error(`No default channel or override (channel/device) found, please create it here ${baseUrl}`)
      }
      else if (data.action === 'needPlanUpgrade') {
        p.log.error('Your are out of quota, please upgrade your plan here https://web.capgo.app/dashboard/settings/plans')
      }
      else if (data.action === 'missingBundle') {
        p.log.error('Your bundle is missing, please check how you build your app ')
      }
      else if (data.action === 'noNew') {
        p.log.error(`Your version in ${data.platform} is the same as your version uploaded, change it to see the update`)
      }
      else if (data.action === 'disablePlatformIos') {
        p.log.error(`iOS is disabled  in the default channel and your device is an iOS device ${baseUrl}`)
      }
      else if (data.action === 'disablePlatformAndroid') {
        p.log.error(`Android is disabled  in the default channel and your device is an Android device ${baseUrl}`)
      }
      else if (data.action === 'disableAutoUpdateToMajor') {
        p.log.error('Auto update to major version is disabled in the default channel.')
        p.log.error('Set your app to the same major version as the default channel')
      }
      else if (data.action === 'disableAutoUpdateUnderNative') {
        p.log.error('Auto update under native version is disabled in the default channel.')
        p.log.error('Set your app to the same native version as the default channel.')
      }
      else if (data.action === 'disableDevBuild') {
        p.log.error(`Dev build is disabled in the default channel. ${baseUrl}`)
        p.log.error('Set your channel to allow it if you wanna test your app')
      }
      else if (data.action === 'disableEmulator') {
        p.log.error(`Emulator is disabled in the default channel. ${baseUrl}`)
        p.log.error('Set your channel to allow it if you wanna test your app')
      }
      else if (data.action === 'cannotGetBundle') {
        p.log.error(`We cannot get your bundle from the default channel. ${baseUrl}`)
        p.log.error('Are you sure your default channel has a bundle set?')
      }
      else if (data.action === 'set_fail') {
        p.log.error(`Your bundle seems to be corrupted, try to download from ${baseUrl} to identify the issue`)
      }
      else if (data.action === 'reset') {
        p.log.error('Your device has been reset to the builtin bundle, did you added  notifyAppReady in your code?')
      }
      else if (data.action === 'update_fail') {
        p.log.error('Your bundle has been installed but failed to call notifyAppReady')
        p.log.error('Please check if you have network connection and try again')
      }
      else if (data.action === 'checksum_fail') {
        p.log.error('Your bundle has failed to validate checksum, please check your code and send it again to Capgo')
      }
      else {
        p.log.error(`Log from Capgo ${data.action}`)
      }
      now = new Date().toISOString()
      query.after = now
    }
    await wait(1000)
  }
  return Promise.resolve()
}

export async function debugApp(appId: string, options: OptionsBaseDebug) {
  p.intro(`Debug Live update in Capgo`)

  await checkLatest()
  options.apikey = options.apikey || findSavedKey()
  const config = await getConfig()

  appId = appId || config?.app?.appId
  const deviceId = options.device
  if (!options.apikey) {
    p.log.error(`Missing API key, you need to provide an API key to delete your app`)
    program.error('')
  }
  if (!appId) {
    p.log.error('Missing argument, you need to provide a appId, or be in a capacitor project')
    program.error('')
  }

  const supabase = await createSupabaseClient(options.apikey)
  const snag = useLogSnag()

  const userId = await verifyUser(supabase, options.apikey)

  p.log.info(`Getting active bundle in Capgo`)

  // Check we have app access to this appId
  await checkAppExistsAndHasPermissionOrgErr(supabase, options.apikey, appId, OrganizationPerm.admin)

  const doRun = await p.confirm({ message: `Automatic check if update working in device ?` })
  await cancelCommand('debug', doRun, userId, snag)
  if (doRun) {
    p.log.info(`Wait logs sent to Capgo from ${appId} device, Put the app in background and open it again.`)
    p.log.info('Waiting...')
    await waitLog('debug', supabase, appId, snag, userId, deviceId)
    p.outro(`Done ✅`)
  }
  else {
    // const appIdUrl = convertAppName(appId)
    // p.log.info(`Check logs in https://web.capgo.app/app/p/${appIdUrl}/logs to see if update works.`)
    p.outro(`Canceled ❌`)
  }
  p.outro(`Done ✅`)
  process.exit()
}<|MERGE_RESOLUTION|>--- conflicted
+++ resolved
@@ -6,17 +6,7 @@
 import type { Database } from '../types/supabase.types'
 import { checkAppExistsAndHasPermissionOrgErr } from '../api/app'
 import { checkLatest } from '../api/update'
-<<<<<<< HEAD
-import { OrganizationPerm, convertAppName, createSupabaseClient, findSavedKey, formatError, getConfig, getLocalConfig, useLogSnag, verifyUser } from '../utils'
-
-function wait(ms: number) {
-  return new Promise((resolve) => {
-    setTimeout(resolve, ms)
-  })
-}
-=======
 import { convertAppName, createSupabaseClient, findSavedKey, formatError, getConfig, getLocalConfig, useLogSnag, verifyUser, wait } from '../utils'
->>>>>>> f6098fc3
 
 export interface OptionsBaseDebug {
   apikey: string
