--- conflicted
+++ resolved
@@ -43,106 +43,12 @@
           }
         ]
       }
-      app_live: {
-        Row: {
-          created_at: string | null
-          id: string
-          updated_at: string | null
-          url: string
-        }
-        Insert: {
-          created_at?: string | null
-          id: string
-          updated_at?: string | null
-          url: string
-        }
-        Update: {
-          created_at?: string | null
-          id?: string
-          updated_at?: string | null
-          url?: string
-        }
-        Relationships: [
-          {
-            foreignKeyName: "app_live_id_fkey"
-            columns: ["id"]
-            referencedRelation: "users"
-            referencedColumns: ["id"]
-          }
-        ]
-      }
-      app_stats: {
-        Row: {
-          app_id: string
-          bandwidth: number
-          channels: number
-          created_at: string | null
-          date_id: string
-          devices: number
-          devices_real: number
-          mlu: number
-          mlu_real: number
-          shared: number
-          updated_at: string | null
-          user_id: string
-          version_size: number
-          versions: number
-        }
-        Insert: {
-          app_id: string
-          bandwidth?: number
-          channels?: number
-          created_at?: string | null
-          date_id?: string
-          devices?: number
-          devices_real?: number
-          mlu?: number
-          mlu_real?: number
-          shared?: number
-          updated_at?: string | null
-          user_id: string
-          version_size?: number
-          versions?: number
-        }
-        Update: {
-          app_id?: string
-          bandwidth?: number
-          channels?: number
-          created_at?: string | null
-          date_id?: string
-          devices?: number
-          devices_real?: number
-          mlu?: number
-          mlu_real?: number
-          shared?: number
-          updated_at?: string | null
-          user_id?: string
-          version_size?: number
-          versions?: number
-        }
-        Relationships: [
-          {
-            foreignKeyName: "app_stats_app_id_fkey"
-            columns: ["app_id"]
-            referencedRelation: "apps"
-            referencedColumns: ["app_id"]
-          },
-          {
-            foreignKeyName: "app_stats_user_id_fkey"
-            columns: ["user_id"]
-            referencedRelation: "users"
-            referencedColumns: ["id"]
-          }
-        ]
-      }
-<<<<<<< HEAD
-=======
       app_usage: {
         Row: {
           app_id: string
           bandwidth: number
           date: string | null
-          fails: number
+          fail: number
           get: number
           id: string
           install: number
@@ -155,7 +61,7 @@
           app_id: string
           bandwidth?: number
           date?: string | null
-          fails?: number
+          fail?: number
           get?: number
           id?: string
           install?: number
@@ -168,7 +74,7 @@
           app_id?: string
           bandwidth?: number
           date?: string | null
-          fails?: number
+          fail?: number
           get?: number
           id?: string
           install?: number
@@ -179,7 +85,6 @@
         }
         Relationships: []
       }
->>>>>>> 7b3b0d39
       app_versions: {
         Row: {
           app_id: string
@@ -460,7 +365,6 @@
           created_at: string
           created_by: string
           disableAutoUpdate: Database["public"]["Enums"]["disable_update"]
-          disableAutoUpdateToMajor: boolean
           disableAutoUpdateUnderNative: boolean
           enable_progressive_deploy: boolean
           enableAbTesting: boolean
@@ -483,7 +387,6 @@
           created_at?: string
           created_by: string
           disableAutoUpdate?: Database["public"]["Enums"]["disable_update"]
-          disableAutoUpdateToMajor?: boolean
           disableAutoUpdateUnderNative?: boolean
           enable_progressive_deploy?: boolean
           enableAbTesting?: boolean
@@ -506,7 +409,6 @@
           created_at?: string
           created_by?: string
           disableAutoUpdate?: Database["public"]["Enums"]["disable_update"]
-          disableAutoUpdateToMajor?: boolean
           disableAutoUpdateUnderNative?: boolean
           enable_progressive_deploy?: boolean
           enableAbTesting?: boolean
@@ -554,7 +456,7 @@
         }
         Insert: {
           created_at?: string | null
-          email?: string
+          email: string
           id?: string
         }
         Update: {
@@ -697,6 +599,33 @@
         }
         Relationships: []
       }
+      job_queue: {
+        Row: {
+          created_at: string | null
+          function_name: string | null
+          function_type: string | null
+          job_id: number
+          job_type: string
+          payload: string
+        }
+        Insert: {
+          created_at?: string | null
+          function_name?: string | null
+          function_type?: string | null
+          job_id?: number
+          job_type: string
+          payload: string
+        }
+        Update: {
+          created_at?: string | null
+          function_name?: string | null
+          function_type?: string | null
+          job_id?: number
+          job_type?: string
+          payload?: string
+        }
+        Relationships: []
+      }
       notifications: {
         Row: {
           created_at: string | null
@@ -814,7 +743,14 @@
           name?: string
           updated_at?: string | null
         }
-        Relationships: []
+        Relationships: [
+          {
+            foreignKeyName: "orgs_created_by_fkey"
+            columns: ["created_by"]
+            referencedRelation: "users"
+            referencedColumns: ["id"]
+          }
+        ]
       }
       plans: {
         Row: {
@@ -1151,18 +1087,31 @@
           }
         ]
       }
+      workers: {
+        Row: {
+          id: number
+          locked: boolean
+        }
+        Insert: {
+          id?: number
+          locked?: boolean
+        }
+        Update: {
+          id?: number
+          locked?: boolean
+        }
+        Relationships: []
+      }
     }
     Views: {
       [_ in never]: never
     }
     Functions: {
-      calculate_cycle_usage: {
-        Args: Record<PropertyKey, never>
-        Returns: undefined
-      }
-      calculate_daily_app_usage: {
-        Args: Record<PropertyKey, never>
-        Returns: undefined
+      accept_invitation_to_org: {
+        Args: {
+          org_id: string
+        }
+        Returns: string
       }
       check_min_rights:
         | {
@@ -1246,23 +1195,9 @@
         Args: Record<PropertyKey, never>
         Returns: number
       }
-      create_partitions: {
-        Args: {
-          start_date: string
-          num_years: number
-        }
-        Returns: undefined
-      }
       delete_user: {
         Args: Record<PropertyKey, never>
         Returns: undefined
-      }
-      exist_app: {
-        Args: {
-          appid: string
-          apikey: string
-        }
-        Returns: boolean
       }
       exist_app_v2: {
         Args: {
@@ -1372,19 +1307,113 @@
         Args: Record<PropertyKey, never>
         Returns: string
       }
-      get_infos: {
-        Args: {
-          appid: string
-          deviceid: string
-          versionname: string
+      get_max_plan:
+        | {
+            Args: Record<PropertyKey, never>
+            Returns: {
+              mau: number
+              storage: number
+              bandwidth: number
+            }[]
+          }
+        | {
+            Args: {
+              userid: string
+            }
+            Returns: {
+              mau: number
+              storage: number
+              bandwidth: number
+            }[]
+          }
+      get_metered_usage:
+        | {
+            Args: Record<PropertyKey, never>
+            Returns: number
+          }
+        | {
+            Args: {
+              userid: string
+            }
+            Returns: Database["public"]["CompositeTypes"]["stats_table"]
+          }
+      get_org_members: {
+        Args: {
+          guild_id: string
         }
         Returns: {
-          current_version_id: number
-          versiondata: Json
-          channel: Json
+          aid: number
+          uid: string
+          email: string
+          image_url: string
         }[]
       }
-      get_max_plan:
+      get_orgs: {
+        Args: {
+          userid: string
+        }
+        Returns: {
+          id: string
+          logo: string
+          name: string
+        }[]
+      }
+      get_orgs_v2: {
+        Args: {
+          userid: string
+        }
+        Returns: {
+          gid: string
+          created_by: string
+          logo: string
+          name: string
+          role: string
+        }[]
+      }
+      get_plan_usage_percent:
+        | {
+            Args: Record<PropertyKey, never>
+            Returns: number
+          }
+        | {
+            Args: {
+              userid: string
+            }
+            Returns: number
+          }
+      get_total_stats_v2:
+        | {
+            Args: {
+              dateid: string
+            }
+            Returns: {
+              mau: number
+              bandwidth: number
+              storage: number
+            }[]
+          }
+        | {
+            Args: {
+              userid: string
+              dateid: string
+            }
+            Returns: {
+              mau: number
+              bandwidth: number
+              storage: number
+            }[]
+          }
+      get_total_stats_v3:
+        | {
+            Args: {
+              userid: string
+            }
+            Returns: {
+              mau: number
+              bandwidth: number
+              storage: number
+            }[]
+          }
         | {
             Args: Record<PropertyKey, never>
             Returns: {
@@ -1393,17 +1422,13 @@
               storage: number
             }[]
           }
-        | {
-            Args: {
-              userid: string
-            }
-            Returns: {
-              mau: number
-              storage: number
-              bandwidth: number
-            }[]
-          }
-      get_metered_usage:
+      get_total_storage_size:
+        | {
+            Args: {
+              userid: string
+            }
+            Returns: number
+          }
         | {
             Args: Record<PropertyKey, never>
             Returns: number
@@ -1411,82 +1436,13 @@
         | {
             Args: {
               userid: string
-            }
-            Returns: Database["public"]["CompositeTypes"]["stats_table"]
-          }
-      get_plan_usage_percent:
-        | {
-            Args: {
-              userid: string
+              app_id: string
             }
             Returns: number
           }
         | {
-            Args: Record<PropertyKey, never>
-            Returns: number
-          }
-      get_total_stats_v2:
-        | {
-            Args: {
-              dateid: string
-            }
-            Returns: {
-              mau: number
-              bandwidth: number
-              storage: number
-            }[]
-          }
-        | {
-            Args: {
-              userid: string
-              dateid: string
-            }
-            Returns: {
-              mau: number
-              bandwidth: number
-              storage: number
-            }[]
-          }
-      get_total_stats_v3:
-        | {
-            Args: Record<PropertyKey, never>
-            Returns: {
-              mau: number
-              bandwidth: number
-              storage: number
-            }[]
-          }
-        | {
-            Args: {
-              userid: string
-            }
-            Returns: {
-              mau: number
-              bandwidth: number
-              storage: number
-            }[]
-          }
-      get_total_storage_size:
-        | {
             Args: {
               app_id: string
-            }
-            Returns: number
-          }
-        | {
-            Args: Record<PropertyKey, never>
-            Returns: number
-          }
-        | {
-            Args: {
-              userid: string
-              app_id: string
-            }
-            Returns: number
-          }
-        | {
-            Args: {
-              userid: string
             }
             Returns: number
           }
@@ -1497,9 +1453,29 @@
           last_saved: string
         }[]
       }
-      get_user_id: {
-        Args: {
-          apikey: string
+      get_user_id:
+        | {
+            Args: {
+              apikey: string
+            }
+            Returns: string
+          }
+        | {
+            Args: {
+              apikey: string
+              app_id: string
+            }
+            Returns: string
+          }
+      get_user_main_org_id: {
+        Args: {
+          user_id: string
+        }
+        Returns: string
+      }
+      get_user_main_org_id_by_app_id: {
+        Args: {
+          app_id: string
         }
         Returns: string
       }
@@ -1529,102 +1505,22 @@
           function_type: string
           body: Json
         }
+        Returns: number
+      }
+      increment_store: {
+        Args: {
+          app_id: string
+          updates: number
+        }
         Returns: undefined
       }
-      increment_store: {
-        Args: {
-          app_id: string
-          updates: number
-        }
-<<<<<<< HEAD
-        Returns: {
-          max_channel: number
-          max_shared: number
-          max_update: number
-          max_version: number
-          max_app: number
-          max_device: number
-          mau: number
-        }[]
-      }
-      get_total_stats_v2: {
-        Args: {
-          userid: string
-          dateid: string
-        }
-        Returns: {
-          mau: number
-          bandwidth: number
-          storage: number
-        }[]
-      }
-      get_user_id:
-      | {
-        Args: {
-          apikey: string
+      invite_user_to_org: {
+        Args: {
+          email: string
+          org_id: string
+          invite_type: Database["public"]["Enums"]["user_min_right"]
         }
         Returns: string
-      }
-    | {
-        Args: {
-          apikey: string
-          app_id: string
-        }
-        Returns: string
-      }
-      has_min_right: {
-        Args: {
-          _userid: string
-          _orgid: string
-          _right: Database["public"]["Enums"]["user_min_right"]
-          _appid?: string
-          _channelid?: number
-        }
-        Returns: boolean
-      }
-      increment_stats_v2: {
-        Args: {
-          app_id: string
-          date_id: string
-          bandwidth: number
-          version_size: number
-          channels: number
-          shared: number
-          mlu: number
-          mlu_real: number
-          versions: number
-          devices: number
-          devices_real: number
-        }
-        Returns: undefined
-      }
-      increment_store: {
-        Args: {
-          app_id: string
-          updates: number
-        }
-        Returns: undefined
-      }
-      is_admin: {
-        Args: {
-          userid: string
-        }
-        Returns: boolean
-      }
-      is_allowed_action: {
-        Args: {
-          apikey: string
-        }
-        Returns: boolean
-      }
-      is_allowed_action_user: {
-        Args: {
-          userid: string
-        }
-        Returns: boolean
-=======
-        Returns: undefined
->>>>>>> 7b3b0d39
       }
       is_admin:
         | {
@@ -1648,6 +1544,13 @@
         | {
             Args: {
               apikey: string
+            }
+            Returns: boolean
+          }
+        | {
+            Args: {
+              apikey: string
+              appid: string
             }
             Returns: boolean
           }
@@ -1678,107 +1581,163 @@
             }
             Returns: boolean
           }
-<<<<<<< HEAD
-        | {
-          Args: {
-            apikey: string
-            keymode: Database["public"]["Enums"]["key_mode"][]
-            app_id: string,
-            right: Database["public"]["Enums"]["user_min_right"],
-            user_id: string
-            channel_id: number | null
-          }
-          Returns: boolean
-        }
-      is_app_owner: {
-        Args: {
-          userid: string
-          appid: string
-        }
-        Returns: boolean
-      }
-      is_owner_of_org: {
+        | {
+            Args: {
+              apikey: string
+              keymode: Database["public"]["Enums"]["key_mode"][]
+              app_id: string
+              right: Database["public"]["Enums"]["user_min_right"]
+              user_id: string
+            }
+            Returns: boolean
+          }
+        | {
+            Args: {
+              apikey: string
+              keymode: Database["public"]["Enums"]["key_mode"][]
+              app_id: string
+              channel_id: number
+              right: Database["public"]["Enums"]["user_min_right"]
+              user_id: string
+            }
+            Returns: boolean
+          }
+      is_app_owner:
+        | {
+            Args: {
+              apikey: string
+              appid: string
+            }
+            Returns: boolean
+          }
+        | {
+            Args: {
+              appid: string
+            }
+            Returns: boolean
+          }
+        | {
+            Args: {
+              userid: string
+              appid: string
+            }
+            Returns: boolean
+          }
+      is_app_shared:
+        | {
+            Args: {
+              appid: string
+            }
+            Returns: boolean
+          }
+        | {
+            Args: {
+              userid: string
+              appid: string
+            }
+            Returns: boolean
+          }
+      is_canceled:
+        | {
+            Args: Record<PropertyKey, never>
+            Returns: boolean
+          }
+        | {
+            Args: {
+              userid: string
+            }
+            Returns: boolean
+          }
+      is_free_usage:
+        | {
+            Args: Record<PropertyKey, never>
+            Returns: boolean
+          }
+        | {
+            Args: {
+              userid: string
+            }
+            Returns: boolean
+          }
+      is_good_plan_v3:
+        | {
+            Args: Record<PropertyKey, never>
+            Returns: boolean
+          }
+        | {
+            Args: {
+              userid: string
+            }
+            Returns: boolean
+          }
+      is_good_plan_v4:
+        | {
+            Args: {
+              userid: string
+            }
+            Returns: boolean
+          }
+        | {
+            Args: Record<PropertyKey, never>
+            Returns: boolean
+          }
+      is_in_channel:
+        | {
+            Args: {
+              userid: string
+            }
+            Returns: boolean
+          }
+        | {
+            Args: {
+              userid: string
+              ownerid: string
+            }
+            Returns: boolean
+          }
+      is_member_of_org: {
         Args: {
           user_id: string
           org_id: string
         }
         Returns: boolean
       }
-      get_user_main_org_id: {
+      is_not_deleted: {
+        Args: {
+          email_check: string
+        }
+        Returns: boolean
+      }
+      is_onboarded:
+        | {
+            Args: {
+              userid: string
+            }
+            Returns: boolean
+          }
+        | {
+            Args: Record<PropertyKey, never>
+            Returns: boolean
+          }
+      is_onboarding_needed:
+        | {
+            Args: Record<PropertyKey, never>
+            Returns: boolean
+          }
+        | {
+            Args: {
+              userid: string
+            }
+            Returns: boolean
+          }
+      is_owner_of_org: {
         Args: {
           user_id: string
-        }
-        Returns: string
-      }
-      is_app_shared: {
-        Args: {
-          userid: string
-          appid: string
+          org_id: string
         }
         Returns: boolean
       }
-      is_canceled: {
-        Args: {
-          userid: string
-        }
-        Returns: boolean
-      }
-      is_free_usage: {
-        Args: {
-          userid: string
-        }
-        Returns: boolean
-      }
-      is_good_plan_v3: {
-        Args: {
-          userid: string
-        }
-        Returns: boolean
-      }
-      is_in_channel: {
-        Args: {
-          userid: string
-          ownerid: string
-        }
-        Returns: boolean
-      }
-=======
-      is_app_owner:
-        | {
-            Args: {
-              apikey: string
-              appid: string
-            }
-            Returns: boolean
-          }
-        | {
-            Args: {
-              appid: string
-            }
-            Returns: boolean
-          }
-        | {
-            Args: {
-              userid: string
-              appid: string
-            }
-            Returns: boolean
-          }
-      is_app_shared:
-        | {
-            Args: {
-              appid: string
-            }
-            Returns: boolean
-          }
-        | {
-            Args: {
-              userid: string
-              appid: string
-            }
-            Returns: boolean
-          }
-      is_canceled:
+      is_paying:
         | {
             Args: Record<PropertyKey, never>
             Returns: boolean
@@ -1789,108 +1748,15 @@
             }
             Returns: boolean
           }
-      is_free_usage:
+      is_paying_and_good_plan:
+        | {
+            Args: {
+              userid: string
+            }
+            Returns: boolean
+          }
         | {
             Args: Record<PropertyKey, never>
-            Returns: boolean
-          }
-        | {
-            Args: {
-              userid: string
-            }
-            Returns: boolean
-          }
-      is_good_plan_v3:
-        | {
-            Args: Record<PropertyKey, never>
-            Returns: boolean
-          }
-        | {
-            Args: {
-              userid: string
-            }
-            Returns: boolean
-          }
-      is_good_plan_v4:
-        | {
-            Args: {
-              userid: string
-            }
-            Returns: boolean
-          }
-        | {
-            Args: Record<PropertyKey, never>
-            Returns: boolean
-          }
-      is_in_channel:
-        | {
-            Args: {
-              ownerid: string
-            }
-            Returns: boolean
-          }
-        | {
-            Args: {
-              userid: string
-              ownerid: string
-            }
-            Returns: boolean
-          }
->>>>>>> 7b3b0d39
-      is_not_deleted: {
-        Args: {
-          email_check: string
-        }
-        Returns: boolean
-      }
-      is_not_deleted_v2: {
-        Args: {
-          email_check: string
-        }
-        Returns: boolean
-      }
-      is_onboarded:
-        | {
-            Args: Record<PropertyKey, never>
-            Returns: boolean
-          }
-        | {
-            Args: {
-              userid: string
-            }
-            Returns: boolean
-          }
-      is_onboarding_needed:
-        | {
-            Args: Record<PropertyKey, never>
-            Returns: boolean
-          }
-        | {
-            Args: {
-              userid: string
-            }
-            Returns: boolean
-          }
-      is_paying:
-        | {
-            Args: Record<PropertyKey, never>
-            Returns: boolean
-          }
-        | {
-            Args: {
-              userid: string
-            }
-            Returns: boolean
-          }
-      is_paying_and_good_plan:
-        | {
-            Args: Record<PropertyKey, never>
-            Returns: boolean
-          }
-        | {
-            Args: {
-              userid: string
-            }
             Returns: boolean
           }
       is_trial:
@@ -1922,23 +1788,25 @@
         Args: Record<PropertyKey, never>
         Returns: string
       }
-      update_app_usage:
-        | {
-            Args: Record<PropertyKey, never>
-            Returns: undefined
-          }
-        | {
-            Args: {
-              minutes_interval: number
-            }
-            Returns: undefined
-          }
+      process_current_jobs_if_unlocked: {
+        Args: Record<PropertyKey, never>
+        Returns: number[]
+      }
+      remove_enum_value: {
+        Args: {
+          enum_type: unknown
+          enum_value: string
+        }
+        Returns: undefined
+      }
+      schedule_jobs: {
+        Args: Record<PropertyKey, never>
+        Returns: undefined
+      }
     }
     Enums: {
-      app_mode: "prod" | "dev" | "livereload"
       disable_update: "major" | "minor" | "version_number" | "none"
       key_mode: "read" | "write" | "all" | "upload"
-      pay_as_you_go_type: "base" | "units"
       platform_os: "ios" | "android"
       stripe_status:
         | "created"
@@ -1947,13 +1815,33 @@
         | "failed"
         | "deleted"
         | "canceled"
-      usage_mode: "5min" | "day" | "month" | "cycle" | "last_saved"
-      user_min_right: "read" | "upload" | "write" | "admin"
+      usage_mode: "last_saved" | "5min" | "day" | "cycle"
+      user_min_right:
+        | "invite_read"
+        | "invite_upload"
+        | "invite_write"
+        | "invite_admin"
+        | "read"
+        | "upload"
+        | "write"
+        | "admin"
       user_role: "read" | "upload" | "write" | "admin"
     }
     CompositeTypes: {
-      match_plan: {
+      orgs_table: {
+        id: string
+        created_by: string
+        created_at: string
+        updated_at: string
+        logo: string
         name: string
+      }
+      owned_orgs: {
+        id: string
+        created_by: string
+        logo: string
+        name: string
+        role: string
       }
       stats_table: {
         mau: number
@@ -1962,4 +1850,4 @@
       }
     }
   }
-}+}
