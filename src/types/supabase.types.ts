--- conflicted
+++ resolved
@@ -6,7 +6,6 @@
   | { [key: string]: Json | undefined }
   | Json[]
 
-<<<<<<< HEAD
 export interface Database {
   graphql_public: {
     Tables: {
@@ -33,9 +32,6 @@
       [_ in never]: never
     }
   }
-=======
-export type Database = {
->>>>>>> d7e007ef
   public: {
     Tables: {
       apikeys: {
@@ -60,83 +56,12 @@
           id?: number
           key?: string
           mode?: Database["public"]["Enums"]["key_mode"]
-<<<<<<< HEAD
-=======
           updated_at?: string | null
           user_id?: string
         }
         Relationships: [
           {
             foreignKeyName: "apikeys_user_id_fkey"
-            columns: ["user_id"]
-            isOneToOne: false
-            referencedRelation: "users"
-            referencedColumns: ["id"]
-          }
-        ]
-      }
-      app_stats: {
-        Row: {
-          app_id: string
-          bandwidth: number
-          channels: number
-          created_at: string | null
-          date_id: string
-          devices: number
-          devices_real: number
-          mlu: number
-          mlu_real: number
-          shared: number
-          updated_at: string | null
-          user_id: string
-          version_size: number
-          versions: number
-        }
-        Insert: {
-          app_id: string
-          bandwidth?: number
-          channels?: number
-          created_at?: string | null
-          date_id?: string
-          devices?: number
-          devices_real?: number
-          mlu?: number
-          mlu_real?: number
-          shared?: number
-          updated_at?: string | null
-          user_id: string
-          version_size?: number
-          versions?: number
-        }
-        Update: {
-          app_id?: string
-          bandwidth?: number
-          channels?: number
-          created_at?: string | null
-          date_id?: string
-          devices?: number
-          devices_real?: number
-          mlu?: number
-          mlu_real?: number
-          shared?: number
->>>>>>> d7e007ef
-          updated_at?: string | null
-          user_id?: string
-        }
-        Relationships: [
-          {
-<<<<<<< HEAD
-            foreignKeyName: "apikeys_user_id_fkey"
-=======
-            foreignKeyName: "app_stats_app_id_fkey"
-            columns: ["app_id"]
-            isOneToOne: false
-            referencedRelation: "apps"
-            referencedColumns: ["app_id"]
-          },
-          {
-            foreignKeyName: "app_stats_user_id_fkey"
->>>>>>> d7e007ef
             columns: ["user_id"]
             isOneToOne: false
             referencedRelation: "users"
@@ -247,17 +172,10 @@
             referencedColumns: ["app_id"]
           },
           {
-<<<<<<< HEAD
             foreignKeyName: "owner_org_id_fkey"
             columns: ["owner_org"]
             isOneToOne: false
             referencedRelation: "orgs"
-=======
-            foreignKeyName: "app_versions_user_id_fkey"
-            columns: ["user_id"]
-            isOneToOne: false
-            referencedRelation: "users"
->>>>>>> d7e007ef
             referencedColumns: ["id"]
           }
         ]
@@ -318,17 +236,10 @@
             referencedColumns: ["id"]
           },
           {
-<<<<<<< HEAD
             foreignKeyName: "owner_org_id_fkey"
             columns: ["owner_org"]
             isOneToOne: false
             referencedRelation: "orgs"
-=======
-            foreignKeyName: "app_versions_meta_user_id_fkey"
-            columns: ["user_id"]
-            isOneToOne: false
-            referencedRelation: "users"
->>>>>>> d7e007ef
             referencedColumns: ["id"]
           }
         ]
@@ -380,7 +291,6 @@
             isOneToOne: false
             referencedRelation: "users"
             referencedColumns: ["id"]
-<<<<<<< HEAD
           },
           {
             foreignKeyName: "owner_org_id_fkey"
@@ -388,8 +298,6 @@
             isOneToOne: false
             referencedRelation: "orgs"
             referencedColumns: ["id"]
-=======
->>>>>>> d7e007ef
           }
         ]
       }
@@ -437,17 +345,10 @@
             referencedColumns: ["id"]
           },
           {
-<<<<<<< HEAD
             foreignKeyName: "owner_org_id_fkey"
             columns: ["owner_org"]
             isOneToOne: false
             referencedRelation: "orgs"
-=======
-            foreignKeyName: "channel_devices_created_by_fkey"
-            columns: ["created_by"]
-            isOneToOne: false
-            referencedRelation: "users"
->>>>>>> d7e007ef
             referencedColumns: ["id"]
           }
         ]
@@ -461,11 +362,7 @@
           app_id: string
           beta: boolean
           created_at: string
-<<<<<<< HEAD
           created_by: string | null
-=======
-          created_by: string
->>>>>>> d7e007ef
           disableAutoUpdate: Database["public"]["Enums"]["disable_update"]
           disableAutoUpdateUnderNative: boolean
           enable_progressive_deploy: boolean
@@ -489,11 +386,7 @@
           app_id: string
           beta?: boolean
           created_at?: string
-<<<<<<< HEAD
           created_by?: string | null
-=======
-          created_by: string
->>>>>>> d7e007ef
           disableAutoUpdate?: Database["public"]["Enums"]["disable_update"]
           disableAutoUpdateUnderNative?: boolean
           enable_progressive_deploy?: boolean
@@ -517,11 +410,7 @@
           app_id?: string
           beta?: boolean
           created_at?: string
-<<<<<<< HEAD
           created_by?: string | null
-=======
-          created_by?: string
->>>>>>> d7e007ef
           disableAutoUpdate?: Database["public"]["Enums"]["disable_update"]
           disableAutoUpdateUnderNative?: boolean
           enable_progressive_deploy?: boolean
@@ -546,7 +435,6 @@
             referencedColumns: ["app_id"]
           },
           {
-<<<<<<< HEAD
             foreignKeyName: "channels_secondVersion_fkey"
             columns: ["secondVersion"]
             isOneToOne: false
@@ -556,33 +444,15 @@
           {
             foreignKeyName: "channels_version_fkey"
             columns: ["version"]
-=======
-            foreignKeyName: "channels_created_by_fkey"
-            columns: ["created_by"]
-            isOneToOne: false
-            referencedRelation: "users"
-            referencedColumns: ["id"]
-          },
-          {
-            foreignKeyName: "channels_secondVersion_fkey"
-            columns: ["secondVersion"]
->>>>>>> d7e007ef
             isOneToOne: false
             referencedRelation: "app_versions"
             referencedColumns: ["id"]
           },
           {
-<<<<<<< HEAD
             foreignKeyName: "owner_org_id_fkey"
             columns: ["owner_org"]
             isOneToOne: false
             referencedRelation: "orgs"
-=======
-            foreignKeyName: "channels_version_fkey"
-            columns: ["version"]
-            isOneToOne: false
-            referencedRelation: "app_versions"
->>>>>>> d7e007ef
             referencedColumns: ["id"]
           }
         ]
@@ -687,7 +557,6 @@
             referencedColumns: ["app_id"]
           },
           {
-<<<<<<< HEAD
             foreignKeyName: "devices_override_version_fkey"
             columns: ["version"]
             isOneToOne: false
@@ -699,19 +568,6 @@
             columns: ["owner_org"]
             isOneToOne: false
             referencedRelation: "orgs"
-=======
-            foreignKeyName: "devices_override_created_by_fkey"
-            columns: ["created_by"]
-            isOneToOne: false
-            referencedRelation: "users"
-            referencedColumns: ["id"]
-          },
-          {
-            foreignKeyName: "devices_override_version_fkey"
-            columns: ["version"]
-            isOneToOne: false
-            referencedRelation: "app_versions"
->>>>>>> d7e007ef
             referencedColumns: ["id"]
           }
         ]
@@ -1513,13 +1369,8 @@
             Args: Record<PropertyKey, never>
             Returns: {
               mau: number
-<<<<<<< HEAD
               storage: number
               bandwidth: number
-=======
-              bandwidth: number
-              storage: number
->>>>>>> d7e007ef
             }[]
           }
         | {
@@ -1563,7 +1414,6 @@
         Returns: string
       }
       get_orgs_v2: {
-<<<<<<< HEAD
         Args: {
           userid: string
         }
@@ -1576,8 +1426,6 @@
         }[]
       }
       get_orgs_v3: {
-=======
->>>>>>> d7e007ef
         Args: {
           userid: string
         }
@@ -1612,29 +1460,14 @@
           subscription_end: string
         }[]
       }
-<<<<<<< HEAD
       get_plan_usage_percent:
         | {
             Args: Record<PropertyKey, never>
-=======
-      get_plan_usage_percent: {
-        Args: {
-          userid: string
-        }
-        Returns: number
-      }
-      get_total_app_storage_size:
-        | {
-            Args: {
-              appid: string
-            }
->>>>>>> d7e007ef
             Returns: number
           }
         | {
             Args: {
               userid: string
-<<<<<<< HEAD
             }
             Returns: number
           }
@@ -1659,12 +1492,6 @@
         }
         Returns: number
       }
-=======
-              appid: string
-            }
-            Returns: number
-          }
->>>>>>> d7e007ef
       get_total_stats_v5: {
         Args: {
           userid: string
@@ -1679,45 +1506,26 @@
         | {
             Args: Record<PropertyKey, never>
             Returns: number
-<<<<<<< HEAD
           }
         | {
             Args: {
               appid: string
-=======
-          }
-        | {
-            Args: {
-              appid: string
+              userid: string
             }
             Returns: number
           }
         | {
             Args: {
->>>>>>> d7e007ef
               userid: string
             }
             Returns: number
           }
-        | {
-            Args: {
-              userid: string
-<<<<<<< HEAD
-            }
-            Returns: number
-          }
       get_total_storage_size_org: {
         Args: {
           org_id: string
         }
         Returns: number
       }
-=======
-              appid: string
-            }
-            Returns: number
-          }
->>>>>>> d7e007ef
       get_usage_mode_and_last_saved: {
         Args: Record<PropertyKey, never>
         Returns: {
@@ -1905,7 +1713,6 @@
         | {
             Args: Record<PropertyKey, never>
             Returns: boolean
-<<<<<<< HEAD
           }
         | {
             Args: {
@@ -1924,32 +1731,6 @@
             }
             Returns: boolean
           }
-=======
-          }
-        | {
-            Args: {
-              userid: string
-            }
-            Returns: boolean
-          }
-      is_free_usage:
-        | {
-            Args: Record<PropertyKey, never>
-            Returns: boolean
-          }
-        | {
-            Args: {
-              userid: string
-            }
-            Returns: boolean
-          }
-      is_good_plan_v3: {
-        Args: {
-          userid: string
-        }
-        Returns: boolean
-      }
->>>>>>> d7e007ef
       is_good_plan_v5: {
         Args: {
           userid: string
@@ -2085,35 +1866,14 @@
         Args: Record<PropertyKey, never>
         Returns: undefined
       }
-<<<<<<< HEAD
-=======
-      update_app_usage:
-        | {
-            Args: Record<PropertyKey, never>
-            Returns: undefined
-          }
-        | {
-            Args: {
-              minutes_interval: number
-            }
-            Returns: undefined
-          }
->>>>>>> d7e007ef
       verify_mfa: {
         Args: Record<PropertyKey, never>
         Returns: boolean
       }
     }
     Enums: {
-<<<<<<< HEAD
       disable_update: "major" | "minor" | "version_number" | "none"
       key_mode: "read" | "write" | "all" | "upload"
-=======
-      app_mode: "prod" | "dev" | "livereload"
-      disable_update: "major" | "minor" | "version_number" | "none"
-      key_mode: "read" | "write" | "all" | "upload"
-      pay_as_you_go_type: "base" | "units"
->>>>>>> d7e007ef
       platform_os: "ios" | "android"
       queue_job_status: "inserted" | "requested" | "failed"
       stripe_status:
@@ -2123,28 +1883,18 @@
         | "failed"
         | "deleted"
         | "canceled"
-<<<<<<< HEAD
       usage_mode: "last_saved" | "5min" | "day" | "cycle"
-=======
-      usage_mode: "5min" | "day" | "month" | "cycle" | "last_saved"
->>>>>>> d7e007ef
       user_min_right:
         | "invite_read"
         | "invite_upload"
         | "invite_write"
         | "invite_admin"
-<<<<<<< HEAD
         | "invite_super_admin"
-=======
->>>>>>> d7e007ef
         | "read"
         | "upload"
         | "write"
         | "admin"
-<<<<<<< HEAD
         | "super_admin"
-=======
->>>>>>> d7e007ef
       user_role: "read" | "upload" | "write" | "admin"
     }
     CompositeTypes: {
@@ -2362,7 +2112,6 @@
 > = PublicTableNameOrOptions extends { schema: keyof Database }
   ? (Database[PublicTableNameOrOptions["schema"]]["Tables"] &
       Database[PublicTableNameOrOptions["schema"]]["Views"])[TableName] extends {
-<<<<<<< HEAD
       Row: infer R
     }
     ? R
@@ -2371,23 +2120,10 @@
       Database["public"]["Views"])
   ? (Database["public"]["Tables"] &
       Database["public"]["Views"])[PublicTableNameOrOptions] extends {
-=======
->>>>>>> d7e007ef
       Row: infer R
     }
     ? R
     : never
-<<<<<<< HEAD
-=======
-  : PublicTableNameOrOptions extends keyof (Database["public"]["Tables"] &
-      Database["public"]["Views"])
-  ? (Database["public"]["Tables"] &
-      Database["public"]["Views"])[PublicTableNameOrOptions] extends {
-      Row: infer R
-    }
-    ? R
-    : never
->>>>>>> d7e007ef
   : never
 
 export type TablesInsert<
@@ -2443,8 +2179,4 @@
   ? Database[PublicEnumNameOrOptions["schema"]]["Enums"][EnumName]
   : PublicEnumNameOrOptions extends keyof Database["public"]["Enums"]
   ? Database["public"]["Enums"][PublicEnumNameOrOptions]
-<<<<<<< HEAD
-  : never
-=======
-  : never
->>>>>>> d7e007ef
+  : never