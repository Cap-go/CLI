export type Json =
  | string
  | number
  | boolean
  | null
  | { [key: string]: Json | undefined }
  | Json[]

export interface Database {
<<<<<<< HEAD
  graphql_public: {
    Tables: {
      [_ in never]: never
    }
    Views: {
      [_ in never]: never
    }
    Functions: {
      graphql: {
        Args: {
          operationName?: string
          query?: string
          variables?: Json
          extensions?: Json
        }
        Returns: Json
      }
    }
    Enums: {
      [_ in never]: never
    }
    CompositeTypes: {
      [_ in never]: never
    }
  }
=======
>>>>>>> 11eed1a5
  public: {
    Tables: {
      apikeys: {
        Row: {
          created_at: string | null
          id: number
          key: string
          mode: Database['public']['Enums']['key_mode']
          updated_at: string | null
          user_id: string
        }
        Insert: {
          created_at?: string | null
          id?: number
          key: string
          mode: Database['public']['Enums']['key_mode']
          updated_at?: string | null
          user_id: string
        }
        Update: {
          created_at?: string | null
          id?: number
          key?: string
          mode?: Database['public']['Enums']['key_mode']
          updated_at?: string | null
          user_id?: string
        }
        Relationships: [
          {
            foreignKeyName: 'apikeys_user_id_fkey'
            columns: ['user_id']
            isOneToOne: false
            referencedRelation: 'users'
            referencedColumns: ['id']
          },
        ]
      }
<<<<<<< HEAD
=======
      app_stats: {
        Row: {
          app_id: string
          bandwidth: number
          channels: number
          created_at: string | null
          date_id: string
          devices: number
          devices_real: number
          mlu: number
          mlu_real: number
          shared: number
          updated_at: string | null
          user_id: string
          version_size: number
          versions: number
        }
        Insert: {
          app_id: string
          bandwidth?: number
          channels?: number
          created_at?: string | null
          date_id?: string
          devices?: number
          devices_real?: number
          mlu?: number
          mlu_real?: number
          shared?: number
          updated_at?: string | null
          user_id: string
          version_size?: number
          versions?: number
        }
        Update: {
          app_id?: string
          bandwidth?: number
          channels?: number
          created_at?: string | null
          date_id?: string
          devices?: number
          devices_real?: number
          mlu?: number
          mlu_real?: number
          shared?: number
          updated_at?: string | null
          user_id?: string
          version_size?: number
          versions?: number
        }
        Relationships: [
          {
            foreignKeyName: 'app_stats_app_id_fkey'
            columns: ['app_id']
            isOneToOne: false
            referencedRelation: 'apps'
            referencedColumns: ['app_id']
          },
          {
            foreignKeyName: 'app_stats_user_id_fkey'
            columns: ['user_id']
            isOneToOne: false
            referencedRelation: 'users'
            referencedColumns: ['id']
          },
        ]
      }
>>>>>>> 11eed1a5
      app_usage: {
        Row: {
          app_id: string
          bandwidth: number
          date: string | null
          fail: number
          get: number
          id: string
          install: number
          mau: number
          storage_added: number
          storage_deleted: number
          uninstall: number
        }
        Insert: {
          app_id: string
          bandwidth?: number
          date?: string | null
          fail?: number
          get?: number
          id?: string
          install?: number
          mau?: number
          storage_added?: number
          storage_deleted?: number
          uninstall?: number
        }
        Update: {
          app_id?: string
          bandwidth?: number
          date?: string | null
          fail?: number
          get?: number
          id?: string
          install?: number
          mau?: number
          storage_added?: number
          storage_deleted?: number
          uninstall?: number
        }
        Relationships: []
      }
      app_versions: {
        Row: {
          app_id: string
          bucket_id: string | null
          checksum: string | null
          created_at: string | null
          deleted: boolean
          external_url: string | null
          id: number
          minUpdateVersion: string | null
          name: string
          native_packages: Json[] | null
          owner_org: string
          session_key: string | null
          storage_provider: string
          updated_at: string | null
          user_id: string | null
        }
        Insert: {
          app_id: string
          bucket_id?: string | null
          checksum?: string | null
          created_at?: string | null
          deleted?: boolean
          external_url?: string | null
          id?: number
          minUpdateVersion?: string | null
          name: string
          native_packages?: Json[] | null
          owner_org: string
          session_key?: string | null
          storage_provider?: string
          updated_at?: string | null
          user_id?: string | null
        }
        Update: {
          app_id?: string
          bucket_id?: string | null
          checksum?: string | null
          created_at?: string | null
          deleted?: boolean
          external_url?: string | null
          id?: number
          minUpdateVersion?: string | null
          name?: string
          native_packages?: Json[] | null
          owner_org?: string
          session_key?: string | null
          storage_provider?: string
          updated_at?: string | null
          user_id?: string | null
        }
        Relationships: [
          {
            foreignKeyName: 'app_versions_app_id_fkey'
            columns: ['app_id']
            isOneToOne: false
            referencedRelation: 'apps'
            referencedColumns: ['app_id']
          },
          {
<<<<<<< HEAD
            foreignKeyName: "owner_org_id_fkey"
            columns: ["owner_org"]
            isOneToOne: false
            referencedRelation: "orgs"
            referencedColumns: ["id"]
          }
=======
            foreignKeyName: 'app_versions_user_id_fkey'
            columns: ['user_id']
            isOneToOne: false
            referencedRelation: 'users'
            referencedColumns: ['id']
          },
>>>>>>> 11eed1a5
        ]
      }
      app_versions_meta: {
        Row: {
          app_id: string
          checksum: string
          created_at: string | null
          devices: number | null
          fails: number | null
          id: number
          installs: number | null
          owner_org: string
          size: number
          uninstalls: number | null
          updated_at: string | null
        }
        Insert: {
          app_id: string
          checksum: string
          created_at?: string | null
          devices?: number | null
          fails?: number | null
          id?: number
          installs?: number | null
          owner_org: string
          size: number
          uninstalls?: number | null
          updated_at?: string | null
        }
        Update: {
          app_id?: string
          checksum?: string
          created_at?: string | null
          devices?: number | null
          fails?: number | null
          id?: number
          installs?: number | null
          owner_org?: string
          size?: number
          uninstalls?: number | null
          updated_at?: string | null
        }
        Relationships: [
          {
            foreignKeyName: 'app_versions_meta_app_id_fkey'
            columns: ['app_id']
            isOneToOne: false
            referencedRelation: 'apps'
            referencedColumns: ['app_id']
          },
          {
            foreignKeyName: 'app_versions_meta_id_fkey'
            columns: ['id']
            isOneToOne: true
            referencedRelation: 'app_versions'
            referencedColumns: ['id']
          },
          {
<<<<<<< HEAD
            foreignKeyName: "owner_org_id_fkey"
            columns: ["owner_org"]
            isOneToOne: false
            referencedRelation: "orgs"
            referencedColumns: ["id"]
          }
=======
            foreignKeyName: 'app_versions_meta_user_id_fkey'
            columns: ['user_id']
            isOneToOne: false
            referencedRelation: 'users'
            referencedColumns: ['id']
          },
>>>>>>> 11eed1a5
        ]
      }
      apps: {
        Row: {
          app_id: string
          created_at: string | null
          icon_url: string
          id: number
          last_version: string | null
          name: string | null
          owner_org: string
          retention: number
          tmp_id: string | null
          updated_at: string | null
          user_id: string | null
        }
        Insert: {
          app_id: string
          created_at?: string | null
          icon_url: string
          id?: number
          last_version?: string | null
          name?: string | null
          owner_org: string
          retention?: number
          tmp_id?: string | null
          updated_at?: string | null
          user_id?: string | null
        }
        Update: {
          app_id?: string
          created_at?: string | null
          icon_url?: string
          id?: number
          last_version?: string | null
          name?: string | null
          owner_org?: string
          retention?: number
          tmp_id?: string | null
          updated_at?: string | null
          user_id?: string | null
        }
        Relationships: [
          {
            foreignKeyName: 'apps_user_id_fkey'
            columns: ['user_id']
            isOneToOne: false
<<<<<<< HEAD
            referencedRelation: "users"
            referencedColumns: ["id"]
          },
          {
            foreignKeyName: "owner_org_id_fkey"
            columns: ["owner_org"]
            isOneToOne: false
            referencedRelation: "orgs"
            referencedColumns: ["id"]
          }
=======
            referencedRelation: 'users'
            referencedColumns: ['id']
          },
>>>>>>> 11eed1a5
        ]
      }
      channel_devices: {
        Row: {
          app_id: string
          channel_id: number
          created_at: string | null
          device_id: string
          id: number
          owner_org: string
          updated_at: string
        }
        Insert: {
          app_id: string
          channel_id: number
          created_at?: string | null
          device_id: string
          id?: number
          owner_org: string
          updated_at?: string
        }
        Update: {
          app_id?: string
          channel_id?: number
          created_at?: string | null
          device_id?: string
          id?: number
          owner_org?: string
          updated_at?: string
        }
        Relationships: [
          {
            foreignKeyName: 'channel_devices_app_id_fkey'
            columns: ['app_id']
            isOneToOne: false
            referencedRelation: 'apps'
            referencedColumns: ['app_id']
          },
          {
            foreignKeyName: 'channel_devices_channel_id_fkey'
            columns: ['channel_id']
            isOneToOne: false
            referencedRelation: 'channels'
            referencedColumns: ['id']
          },
          {
<<<<<<< HEAD
            foreignKeyName: "owner_org_id_fkey"
            columns: ["owner_org"]
            isOneToOne: false
            referencedRelation: "orgs"
            referencedColumns: ["id"]
          }
=======
            foreignKeyName: 'channel_devices_created_by_fkey'
            columns: ['created_by']
            isOneToOne: false
            referencedRelation: 'users'
            referencedColumns: ['id']
          },
>>>>>>> 11eed1a5
        ]
      }
      channels: {
        Row: {
          allow_dev: boolean
          allow_device_self_set: boolean
          allow_emulator: boolean
          android: boolean
          app_id: string
          beta: boolean
          created_at: string
<<<<<<< HEAD
          created_by: string | null
          disableAutoUpdate: Database["public"]["Enums"]["disable_update"]
=======
          created_by: string
          disableAutoUpdate: Database['public']['Enums']['disable_update']
>>>>>>> 11eed1a5
          disableAutoUpdateUnderNative: boolean
          enable_progressive_deploy: boolean
          enableAbTesting: boolean
          id: number
          ios: boolean
          name: string
          owner_org: string
          public: boolean
          secondaryVersionPercentage: number
          secondVersion: number | null
          updated_at: string
          user_id: string | null
          version: number
        }
        Insert: {
          allow_dev?: boolean
          allow_device_self_set?: boolean
          allow_emulator?: boolean
          android?: boolean
          app_id: string
          beta?: boolean
          created_at?: string
<<<<<<< HEAD
          created_by?: string | null
          disableAutoUpdate?: Database["public"]["Enums"]["disable_update"]
=======
          created_by: string
          disableAutoUpdate?: Database['public']['Enums']['disable_update']
>>>>>>> 11eed1a5
          disableAutoUpdateUnderNative?: boolean
          enable_progressive_deploy?: boolean
          enableAbTesting?: boolean
          id?: number
          ios?: boolean
          name: string
          owner_org: string
          public?: boolean
          secondaryVersionPercentage?: number
          secondVersion?: number | null
          updated_at?: string
          user_id?: string | null
          version: number
        }
        Update: {
          allow_dev?: boolean
          allow_device_self_set?: boolean
          allow_emulator?: boolean
          android?: boolean
          app_id?: string
          beta?: boolean
          created_at?: string
<<<<<<< HEAD
          created_by?: string | null
          disableAutoUpdate?: Database["public"]["Enums"]["disable_update"]
=======
          created_by?: string
          disableAutoUpdate?: Database['public']['Enums']['disable_update']
>>>>>>> 11eed1a5
          disableAutoUpdateUnderNative?: boolean
          enable_progressive_deploy?: boolean
          enableAbTesting?: boolean
          id?: number
          ios?: boolean
          name?: string
          owner_org?: string
          public?: boolean
          secondaryVersionPercentage?: number
          secondVersion?: number | null
          updated_at?: string
          user_id?: string | null
          version?: number
        }
        Relationships: [
          {
            foreignKeyName: 'channels_app_id_fkey'
            columns: ['app_id']
            isOneToOne: false
            referencedRelation: 'apps'
            referencedColumns: ['app_id']
          },
          {
<<<<<<< HEAD
            foreignKeyName: "channels_secondVersion_fkey"
            columns: ["secondVersion"]
=======
            foreignKeyName: 'channels_created_by_fkey'
            columns: ['created_by']
            isOneToOne: false
            referencedRelation: 'users'
            referencedColumns: ['id']
          },
          {
            foreignKeyName: 'channels_secondVersion_fkey'
            columns: ['secondVersion']
>>>>>>> 11eed1a5
            isOneToOne: false
            referencedRelation: 'app_versions'
            referencedColumns: ['id']
          },
          {
            foreignKeyName: 'channels_version_fkey'
            columns: ['version']
            isOneToOne: false
<<<<<<< HEAD
            referencedRelation: "app_versions"
            referencedColumns: ["id"]
          },
          {
            foreignKeyName: "owner_org_id_fkey"
            columns: ["owner_org"]
            isOneToOne: false
            referencedRelation: "orgs"
            referencedColumns: ["id"]
          }
=======
            referencedRelation: 'app_versions'
            referencedColumns: ['id']
          },
>>>>>>> 11eed1a5
        ]
      }
      deleted_account: {
        Row: {
          created_at: string | null
          email: string
          id: string
        }
        Insert: {
          created_at?: string | null
          email: string
          id?: string
        }
        Update: {
          created_at?: string | null
          email?: string
          id?: string
        }
        Relationships: []
      }
      devices: {
        Row: {
          app_id: string
          created_at: string
          custom_id: string
          device_id: string
          is_emulator: boolean | null
          is_prod: boolean | null
          os_version: string | null
          platform: Database['public']['Enums']['platform_os'] | null
          plugin_version: string
          updated_at: string
          version: number
          version_build: string | null
        }
        Insert: {
          app_id: string
          created_at: string
          custom_id?: string
          device_id: string
          is_emulator?: boolean | null
          is_prod?: boolean | null
          os_version?: string | null
          platform?: Database['public']['Enums']['platform_os'] | null
          plugin_version?: string
          updated_at: string
          version: number
          version_build?: string | null
        }
        Update: {
          app_id?: string
          created_at?: string
          custom_id?: string
          device_id?: string
          is_emulator?: boolean | null
          is_prod?: boolean | null
          os_version?: string | null
          platform?: Database['public']['Enums']['platform_os'] | null
          plugin_version?: string
          updated_at?: string
          version?: number
          version_build?: string | null
        }
        Relationships: []
      }
      devices_override: {
        Row: {
          app_id: string
          created_at: string | null
          device_id: string
          id: number
          owner_org: string
          updated_at: string | null
          version: number
        }
        Insert: {
          app_id: string
          created_at?: string | null
          device_id: string
          id?: number
          owner_org: string
          updated_at?: string | null
          version: number
        }
        Update: {
          app_id?: string
          created_at?: string | null
          device_id?: string
          id?: number
          owner_org?: string
          updated_at?: string | null
          version?: number
        }
        Relationships: [
          {
            foreignKeyName: 'devices_override_app_id_fkey'
            columns: ['app_id']
            isOneToOne: false
            referencedRelation: 'apps'
            referencedColumns: ['app_id']
          },
          {
<<<<<<< HEAD
            foreignKeyName: "devices_override_version_fkey"
            columns: ["version"]
            isOneToOne: false
            referencedRelation: "app_versions"
            referencedColumns: ["id"]
          },
          {
            foreignKeyName: "owner_org_id_fkey"
            columns: ["owner_org"]
            isOneToOne: false
            referencedRelation: "orgs"
            referencedColumns: ["id"]
          }
=======
            foreignKeyName: 'devices_override_created_by_fkey'
            columns: ['created_by']
            isOneToOne: false
            referencedRelation: 'users'
            referencedColumns: ['id']
          },
          {
            foreignKeyName: 'devices_override_version_fkey'
            columns: ['version']
            isOneToOne: false
            referencedRelation: 'app_versions'
            referencedColumns: ['id']
          },
>>>>>>> 11eed1a5
        ]
      }
      global_stats: {
        Row: {
          apps: number
          created_at: string | null
          date_id: string
          need_upgrade: number | null
          not_paying: number | null
          onboarded: number | null
          paying: number | null
          stars: number
          trial: number | null
          updates: number
          users: number | null
        }
        Insert: {
          apps: number
          created_at?: string | null
          date_id: string
          need_upgrade?: number | null
          not_paying?: number | null
          onboarded?: number | null
          paying?: number | null
          stars: number
          trial?: number | null
          updates: number
          users?: number | null
        }
        Update: {
          apps?: number
          created_at?: string | null
          date_id?: string
          need_upgrade?: number | null
          not_paying?: number | null
          onboarded?: number | null
          paying?: number | null
          stars?: number
          trial?: number | null
          updates?: number
          users?: number | null
        }
        Relationships: []
      }
      job_queue: {
        Row: {
          created_at: string | null
          extra_info: Json
          function_name: string | null
          function_type: string | null
          job_id: number
          job_type: string
          payload: string
          request_id: number | null
          status: Database['public']['Enums']['queue_job_status']
        }
        Insert: {
          created_at?: string | null
          extra_info?: Json
          function_name?: string | null
          function_type?: string | null
          job_id?: number
          job_type: string
          payload: string
          request_id?: number | null
          status?: Database['public']['Enums']['queue_job_status']
        }
        Update: {
          created_at?: string | null
          extra_info?: Json
          function_name?: string | null
          function_type?: string | null
          job_id?: number
          job_type?: string
          payload?: string
          request_id?: number | null
          status?: Database['public']['Enums']['queue_job_status']
        }
        Relationships: []
      }
      notifications: {
        Row: {
          created_at: string | null
          id: string
          last_send_at: string
          total_send: number
          updated_at: string | null
          user_id: string
        }
        Insert: {
          created_at?: string | null
          id: string
          last_send_at?: string
          total_send?: number
          updated_at?: string | null
          user_id: string
        }
        Update: {
          created_at?: string | null
          id?: string
          last_send_at?: string
          total_send?: number
          updated_at?: string | null
          user_id?: string
        }
        Relationships: [
          {
            foreignKeyName: 'notifications_user_id_fkey'
            columns: ['user_id']
            isOneToOne: false
            referencedRelation: 'users'
            referencedColumns: ['id']
          },
        ]
      }
      org_users: {
        Row: {
          app_id: string | null
          channel_id: number | null
          created_at: string | null
          id: number
          org_id: string
          updated_at: string | null
          user_id: string
          user_right: Database['public']['Enums']['user_min_right'] | null
        }
        Insert: {
          app_id?: string | null
          channel_id?: number | null
          created_at?: string | null
          id?: number
          org_id: string
          updated_at?: string | null
          user_id: string
          user_right?: Database['public']['Enums']['user_min_right'] | null
        }
        Update: {
          app_id?: string | null
          channel_id?: number | null
          created_at?: string | null
          id?: number
          org_id?: string
          updated_at?: string | null
          user_id?: string
          user_right?: Database['public']['Enums']['user_min_right'] | null
        }
        Relationships: [
          {
            foreignKeyName: 'org_users_app_id_fkey'
            columns: ['app_id']
            isOneToOne: false
            referencedRelation: 'apps'
            referencedColumns: ['app_id']
          },
          {
            foreignKeyName: 'org_users_channel_id_fkey'
            columns: ['channel_id']
            isOneToOne: false
            referencedRelation: 'channels'
            referencedColumns: ['id']
          },
          {
            foreignKeyName: 'org_users_org_id_fkey'
            columns: ['org_id']
            isOneToOne: false
            referencedRelation: 'orgs'
            referencedColumns: ['id']
          },
          {
            foreignKeyName: 'org_users_user_id_fkey'
            columns: ['user_id']
            isOneToOne: false
            referencedRelation: 'users'
            referencedColumns: ['id']
          },
        ]
      }
      orgs: {
        Row: {
          created_at: string | null
          created_by: string
          id: string
          logo: string | null
          name: string
          updated_at: string | null
        }
        Insert: {
          created_at?: string | null
          created_by: string
          id?: string
          logo?: string | null
          name: string
          updated_at?: string | null
        }
        Update: {
          created_at?: string | null
          created_by?: string
          id?: string
          logo?: string | null
          name?: string
          updated_at?: string | null
        }
        Relationships: [
          {
            foreignKeyName: 'orgs_created_by_fkey'
            columns: ['created_by']
            isOneToOne: false
            referencedRelation: 'users'
            referencedColumns: ['id']
          },
        ]
      }
      plans: {
        Row: {
          abtest: boolean
          app: number
          bandwidth: number
          bandwidth_unit: number | null
          channel: number
          created_at: string
          description: string
          id: string
          market_desc: string | null
          mau: number
          mau_unit: number | null
          name: string
          price_m: number
          price_m_bandwidth_id: string | null
          price_m_id: string
          price_m_mau_id: string | null
          price_m_storage_id: string | null
          price_y: number
          price_y_id: string
          progressive_deploy: boolean
          shared: number
          storage: number
          storage_unit: number | null
          stripe_id: string
          update: number
          updated_at: string
          version: number
        }
        Insert: {
          abtest?: boolean
          app?: number
          bandwidth: number
          bandwidth_unit?: number | null
          channel?: number
          created_at?: string
          description?: string
          id?: string
          market_desc?: string | null
          mau?: number
          mau_unit?: number | null
          name?: string
          price_m?: number
          price_m_bandwidth_id?: string | null
          price_m_id: string
          price_m_mau_id?: string | null
          price_m_storage_id?: string | null
          price_y?: number
          price_y_id: string
          progressive_deploy?: boolean
          shared?: number
          storage: number
          storage_unit?: number | null
          stripe_id?: string
          update?: number
          updated_at?: string
          version?: number
        }
        Update: {
          abtest?: boolean
          app?: number
          bandwidth?: number
          bandwidth_unit?: number | null
          channel?: number
          created_at?: string
          description?: string
          id?: string
          market_desc?: string | null
          mau?: number
          mau_unit?: number | null
          name?: string
          price_m?: number
          price_m_bandwidth_id?: string | null
          price_m_id?: string
          price_m_mau_id?: string | null
          price_m_storage_id?: string | null
          price_y?: number
          price_y_id?: string
          progressive_deploy?: boolean
          shared?: number
          storage?: number
          storage_unit?: number | null
          stripe_id?: string
          update?: number
          updated_at?: string
          version?: number
        }
        Relationships: []
      }
      stats: {
        Row: {
          action: string
          app_id: string
          created_at: string
          device_id: string
          platform: Database['public']['Enums']['platform_os']
          version: number
          version_build: string
        }
        Insert: {
          action: string
          app_id: string
          created_at: string
          device_id: string
          platform: Database['public']['Enums']['platform_os']
          version: number
          version_build: string
        }
        Update: {
          action?: string
          app_id?: string
          created_at?: string
          device_id?: string
          platform?: Database['public']['Enums']['platform_os']
          version?: number
          version_build?: string
        }
        Relationships: []
      }
      store_apps: {
        Row: {
          app_id: string
          capacitor: boolean
          capgo: boolean
          category: string
          cordova: boolean
          created_at: string | null
          developer: string
          developer_email: string
          developer_id: string | null
          error_get_framework: string
          error_get_info: string
          error_get_similar: string
          flutter: boolean
          free: boolean
          icon: string
          installs: number
          kotlin: boolean
          lang: string | null
          native_script: boolean
          onprem: boolean
          react_native: boolean
          score: number
          summary: string
          title: string
          to_get_framework: boolean
          to_get_info: boolean
          to_get_similar: boolean
          updated_at: string
          updates: number
          url: string
        }
        Insert: {
          app_id: string
          capacitor?: boolean
          capgo?: boolean
          category?: string
          cordova?: boolean
          created_at?: string | null
          developer?: string
          developer_email?: string
          developer_id?: string | null
          error_get_framework?: string
          error_get_info?: string
          error_get_similar?: string
          flutter?: boolean
          free?: boolean
          icon?: string
          installs?: number
          kotlin?: boolean
          lang?: string | null
          native_script?: boolean
          onprem?: boolean
          react_native?: boolean
          score?: number
          summary?: string
          title?: string
          to_get_framework?: boolean
          to_get_info?: boolean
          to_get_similar?: boolean
          updated_at?: string
          updates?: number
          url?: string
        }
        Update: {
          app_id?: string
          capacitor?: boolean
          capgo?: boolean
          category?: string
          cordova?: boolean
          created_at?: string | null
          developer?: string
          developer_email?: string
          developer_id?: string | null
          error_get_framework?: string
          error_get_info?: string
          error_get_similar?: string
          flutter?: boolean
          free?: boolean
          icon?: string
          installs?: number
          kotlin?: boolean
          lang?: string | null
          native_script?: boolean
          onprem?: boolean
          react_native?: boolean
          score?: number
          summary?: string
          title?: string
          to_get_framework?: boolean
          to_get_info?: boolean
          to_get_similar?: boolean
          updated_at?: string
          updates?: number
          url?: string
        }
        Relationships: []
      }
      stripe_info: {
        Row: {
          created_at: string
          customer_id: string
          is_good_plan: boolean | null
          plan_usage: number | null
          price_id: string | null
          product_id: string
          status: Database['public']['Enums']['stripe_status'] | null
          subscription_anchor_end: string
          subscription_anchor_start: string
          subscription_id: string | null
          subscription_metered: Json
          trial_at: string
          updated_at: string
        }
        Insert: {
          created_at?: string
          customer_id: string
          is_good_plan?: boolean | null
          plan_usage?: number | null
          price_id?: string | null
          product_id?: string
          status?: Database['public']['Enums']['stripe_status'] | null
          subscription_anchor_end?: string
          subscription_anchor_start?: string
          subscription_id?: string | null
          subscription_metered?: Json
          trial_at?: string
          updated_at?: string
        }
        Update: {
          created_at?: string
          customer_id?: string
          is_good_plan?: boolean | null
          plan_usage?: number | null
          price_id?: string | null
          product_id?: string
          status?: Database['public']['Enums']['stripe_status'] | null
          subscription_anchor_end?: string
          subscription_anchor_start?: string
          subscription_id?: string | null
          subscription_metered?: Json
          trial_at?: string
          updated_at?: string
        }
        Relationships: [
          {
            foreignKeyName: 'stripe_info_product_id_fkey'
            columns: ['product_id']
            isOneToOne: false
            referencedRelation: 'plans'
            referencedColumns: ['stripe_id']
          },
        ]
      }
      users: {
        Row: {
          billing_email: string | null
          country: string | null
          created_at: string | null
          customer_id: string | null
          email: string
          enableNotifications: boolean
          first_name: string | null
          id: string
          image_url: string | null
          last_name: string | null
          legalAccepted: boolean
          optForNewsletters: boolean
          updated_at: string | null
        }
        Insert: {
          billing_email?: string | null
          country?: string | null
          created_at?: string | null
          customer_id?: string | null
          email: string
          enableNotifications?: boolean
          first_name?: string | null
          id: string
          image_url?: string | null
          last_name?: string | null
          legalAccepted?: boolean
          optForNewsletters?: boolean
          updated_at?: string | null
        }
        Update: {
          billing_email?: string | null
          country?: string | null
          created_at?: string | null
          customer_id?: string | null
          email?: string
          enableNotifications?: boolean
          first_name?: string | null
          id?: string
          image_url?: string | null
          last_name?: string | null
          legalAccepted?: boolean
          optForNewsletters?: boolean
          updated_at?: string | null
        }
        Relationships: [
          {
            foreignKeyName: 'users_customer_id_fkey'
            columns: ['customer_id']
            isOneToOne: true
            referencedRelation: 'stripe_info'
            referencedColumns: ['customer_id']
          },
          {
            foreignKeyName: 'users_id_fkey'
            columns: ['id']
            isOneToOne: true
            referencedRelation: 'users'
            referencedColumns: ['id']
          },
        ]
      }
      workers: {
        Row: {
          id: number
          locked: boolean
        }
        Insert: {
          id?: number
          locked?: boolean
        }
        Update: {
          id?: number
          locked?: boolean
        }
        Relationships: []
      }
    }
    Views: {
      [_ in never]: never
    }
    Functions: {
      accept_invitation_to_org: {
        Args: {
          org_id: string
        }
        Returns: string
      }
      check_min_rights:
        | {
          Args: {
            min_right: Database['public']['Enums']['user_min_right']
            org_id: string
            app_id: string
            channel_id: number
          }
          Returns: boolean
        }
        | {
          Args: {
            min_right: Database['public']['Enums']['user_min_right']
            user_id: string
            org_id: string
            app_id: string
            channel_id: number
          }
          Returns: boolean
        }
      convert_bytes_to_gb: {
        Args: {
          byt: number
        }
        Returns: number
      }
      convert_bytes_to_mb: {
        Args: {
          byt: number
        }
        Returns: number
      }
      convert_gb_to_bytes: {
        Args: {
          gb: number
        }
        Returns: number
      }
      convert_mb_to_bytes: {
        Args: {
          gb: number
        }
        Returns: number
      }
      convert_number_to_percent: {
        Args: {
          val: number
          max_val: number
        }
        Returns: number
      }
      count_all_apps: {
        Args: Record<PropertyKey, never>
        Returns: number
      }
      count_all_need_upgrade: {
        Args: Record<PropertyKey, never>
        Returns: number
      }
      count_all_onboarded: {
        Args: Record<PropertyKey, never>
        Returns: number
      }
      count_all_paying: {
        Args: Record<PropertyKey, never>
        Returns: number
      }
      count_all_plans: {
        Args: Record<PropertyKey, never>
        Returns: {
          product_id: string
          count: number
        }[]
      }
      count_all_plans_v2: {
        Args: Record<PropertyKey, never>
        Returns: {
          plan_name: string
          count: number
        }[]
      }
      count_all_trial: {
        Args: Record<PropertyKey, never>
        Returns: number
      }
      count_all_updates: {
        Args: Record<PropertyKey, never>
        Returns: number
      }
      delete_user: {
        Args: Record<PropertyKey, never>
        Returns: undefined
      }
      exist_app_v2: {
        Args: {
          appid: string
        }
        Returns: boolean
      }
      exist_app_versions: {
        Args: {
          appid: string
          name_version: string
          apikey: string
        }
        Returns: boolean
      }
      exist_user: {
        Args: {
          e_mail: string
        }
        Returns: string
      }
      find_best_plan_v3: {
        Args: {
          mau: number
          bandwidth: number
          storage: number
        }
        Returns: string
      }
      find_fit_plan_v3: {
        Args: {
          mau: number
          bandwidth: number
          storage: number
        }
        Returns: {
          name: string
        }[]
      }
      get_apikey: {
        Args: Record<PropertyKey, never>
        Returns: string
      }
      get_app_versions: {
        Args: {
          appid: string
          name_version: string
          apikey: string
        }
        Returns: number
      }
      get_current_plan_max:
        | {
          Args: Record<PropertyKey, never>
          Returns: string
        }
        | {
          Args: {
            userid: string
          }
          Returns: {
            mau: number
            bandwidth: number
            storage: number
          }[]
        }
      get_current_plan_name:
        | {
          Args: Record<PropertyKey, never>
          Returns: string
        }
        | {
          Args: {
            userid: string
          }
          Returns: string
        }
      get_cycle_info:
        | {
          Args: Record<PropertyKey, never>
          Returns: {
            subscription_anchor_start: string
            subscription_anchor_end: string
          }[]
        }
        | {
          Args: {
            userid: string
          }
          Returns: {
            subscription_anchor_start: string
            subscription_anchor_end: string
          }[]
        }
      get_db_url: {
        Args: Record<PropertyKey, never>
        Returns: string
      }
      get_devices_version: {
        Args: {
          app_id: string
          version_id: number
        }
        Returns: number
      }
      get_external_function_url: {
        Args: Record<PropertyKey, never>
        Returns: string
      }
      get_identity:
        | {
            Args: Record<PropertyKey, never>
            Returns: string
          }
        | {
            Args: {
              keymode: Database["public"]["Enums"]["key_mode"][]
            }
            Returns: string
          }
      get_identity_apikey_only: {
        Args: {
          keymode: Database["public"]["Enums"]["key_mode"][]
        }
        Returns: string
      }
      get_max_plan:
        | {
<<<<<<< HEAD
            Args: Record<PropertyKey, never>
            Returns: {
              mau: number
              storage: number
              bandwidth: number
            }[]
          }
=======
          Args: Record<PropertyKey, never>
          Returns: {
            mau: number
            bandwidth: number
            storage: number
          }[]
        }
>>>>>>> 11eed1a5
        | {
          Args: {
            userid: string
          }
          Returns: {
            mau: number
            storage: number
            bandwidth: number
          }[]
        }
      get_metered_usage:
        | {
          Args: Record<PropertyKey, never>
          Returns: number
        }
        | {
          Args: {
            userid: string
          }
          Returns: Database['public']['CompositeTypes']['stats_table']
        }
      get_org_members: {
        Args: {
          guild_id: string
        }
        Returns: {
          aid: number
          uid: string
          email: string
          image_url: string
          role: Database["public"]["Enums"]["user_min_right"]
        }[]
      }
      get_org_perm_for_apikey: {
        Args: {
          apikey: string
          app_id: string
        }
        Returns: string
      }
      get_orgs_v2: {
        Args: {
          userid: string
        }
        Returns: {
          gid: string
          created_by: string
          logo: string
          name: string
          role: string
        }[]
      }
      get_orgs_v3: {
        Args: {
          userid: string
        }
        Returns: {
          gid: string
          created_by: string
          logo: string
          name: string
          role: string
          paying: boolean
          trial_left: number
          can_use_more: boolean
          is_canceled: boolean
        }[]
      }
      get_orgs_v4: {
        Args: {
          userid: string
        }
        Returns: {
          gid: string
          created_by: string
          logo: string
          name: string
          role: string
          paying: boolean
          trial_left: number
          can_use_more: boolean
          is_canceled: boolean
          app_count: number
          subscription_start: string
          subscription_end: string
        }[]
      }
      get_plan_usage_percent:
        | {
            Args: Record<PropertyKey, never>
            Returns: number
          }
        | {
            Args: {
              userid: string
            }
            Returns: number
          }
      get_total_app_storage_size:
        | {
          Args: {
            appid: string
          }
          Returns: number
        }
        | {
          Args: {
            userid: string
            appid: string
          }
<<<<<<< HEAD
      get_total_app_storage_size_orgs: {
        Args: {
          org_id: string
          app_id: string
        }
        Returns: number
      }
=======
          Returns: number
        }
>>>>>>> 11eed1a5
      get_total_stats_v5: {
        Args: {
          userid: string
        }
        Returns: {
          mau: number
          bandwidth: number
          storage: number
        }[]
      }
      get_total_storage_size:
        | {
          Args: Record<PropertyKey, never>
          Returns: number
        }
        | {
<<<<<<< HEAD
            Args: {
              appid: string
              userid: string
            }
            Returns: number
=======
          Args: {
            appid: string
          }
          Returns: number
        }
        | {
          Args: {
            userid: string
>>>>>>> 11eed1a5
          }
          Returns: number
        }
        | {
<<<<<<< HEAD
            Args: {
              userid: string
            }
            Returns: number
          }
      get_total_storage_size_org: {
        Args: {
          org_id: string
        }
        Returns: number
      }
=======
          Args: {
            userid: string
            appid: string
          }
          Returns: number
        }
>>>>>>> 11eed1a5
      get_usage_mode_and_last_saved: {
        Args: Record<PropertyKey, never>
        Returns: {
          usage_mode: Database['public']['Enums']['usage_mode']
          last_saved: string
        }[]
      }
      get_user_id:
        | {
          Args: {
            apikey: string
          }
          Returns: string
        }
        | {
          Args: {
            apikey: string
            app_id: string
          }
          Returns: string
        }
      get_user_main_org_id: {
        Args: {
          user_id: string
        }
        Returns: string
      }
      get_user_main_org_id_by_app_id: {
        Args: {
          app_id: string
        }
        Returns: string
      }
      get_weekly_stats: {
        Args: {
          app_id: string
        }
        Returns: {
          all_updates: number
          failed_updates: number
          open_app: number
        }[]
      }
      has_app_right: {
        Args: {
          appid: string
          right: Database['public']['Enums']['user_min_right']
        }
        Returns: boolean
      }
      has_min_right: {
        Args: {
          _userid: string
          _orgid: string
          _right: Database['public']['Enums']['user_min_right']
          _appid?: string
          _channelid?: number
        }
        Returns: boolean
      }
      has_read_rights: {
        Args: {
          appid: string
        }
        Returns: boolean
      }
      http_post_helper: {
        Args: {
          function_name: string
          function_type: string
          body: Json
        }
        Returns: number
      }
      increment_store: {
        Args: {
          app_id: string
          updates: number
        }
        Returns: undefined
      }
      invite_user_to_org: {
        Args: {
          email: string
          org_id: string
          invite_type: Database['public']['Enums']['user_min_right']
        }
        Returns: string
      }
      is_admin:
        | {
          Args: Record<PropertyKey, never>
          Returns: boolean
        }
        | {
          Args: {
            userid: string
          }
          Returns: boolean
        }
      is_allowed_action:
        | {
          Args: {
            apikey: string
          }
          Returns: boolean
        }
        | {
          Args: {
            apikey: string
            appid: string
          }
          Returns: boolean
        }
      is_allowed_action_user:
        | {
          Args: Record<PropertyKey, never>
          Returns: boolean
        }
        | {
          Args: {
            userid: string
          }
          Returns: boolean
        }
      is_allowed_capgkey:
        | {
          Args: {
            apikey: string
            keymode: Database['public']['Enums']['key_mode'][]
          }
          Returns: boolean
        }
        | {
          Args: {
            apikey: string
            keymode: Database['public']['Enums']['key_mode'][]
            app_id: string
          }
          Returns: boolean
        }
        | {
          Args: {
            apikey: string
            keymode: Database['public']['Enums']['key_mode'][]
            app_id: string
            channel_id: number
            right: Database['public']['Enums']['user_min_right']
            user_id: string
          }
          Returns: boolean
        }
        | {
          Args: {
            apikey: string
            keymode: Database['public']['Enums']['key_mode'][]
            app_id: string
            right: Database['public']['Enums']['user_min_right']
            user_id: string
          }
          Returns: boolean
        }
      is_app_owner:
        | {
          Args: {
            apikey: string
            appid: string
          }
          Returns: boolean
        }
        | {
          Args: {
            appid: string
          }
          Returns: boolean
        }
        | {
          Args: {
            userid: string
            appid: string
          }
          Returns: boolean
        }
      is_canceled:
        | {
          Args: Record<PropertyKey, never>
          Returns: boolean
        }
        | {
          Args: {
            userid: string
          }
          Returns: boolean
        }
      is_free_usage:
        | {
          Args: Record<PropertyKey, never>
          Returns: boolean
        }
        | {
          Args: {
            userid: string
          }
<<<<<<< HEAD
=======
          Returns: boolean
        }
      is_good_plan_v3: {
        Args: {
          userid: string
        }
        Returns: boolean
      }
>>>>>>> 11eed1a5
      is_good_plan_v5: {
        Args: {
          userid: string
        }
        Returns: boolean
      }
      is_member_of_org: {
        Args: {
          user_id: string
          org_id: string
        }
        Returns: boolean
      }
      is_not_deleted: {
        Args: {
          email_check: string
        }
        Returns: boolean
      }
      is_onboarded:
        | {
          Args: Record<PropertyKey, never>
          Returns: boolean
        }
        | {
          Args: {
            userid: string
          }
          Returns: boolean
        }
      is_onboarding_needed:
        | {
          Args: Record<PropertyKey, never>
          Returns: boolean
        }
        | {
          Args: {
            userid: string
          }
          Returns: boolean
        }
      is_owner_of_org: {
        Args: {
          user_id: string
          org_id: string
        }
        Returns: boolean
      }
      is_paying:
        | {
          Args: Record<PropertyKey, never>
          Returns: boolean
        }
        | {
          Args: {
            userid: string
          }
          Returns: boolean
        }
      is_paying_and_good_plan:
        | {
          Args: Record<PropertyKey, never>
          Returns: boolean
        }
        | {
          Args: {
            userid: string
          }
          Returns: boolean
        }
      is_trial:
        | {
          Args: Record<PropertyKey, never>
          Returns: number
        }
        | {
          Args: {
            userid: string
          }
          Returns: number
        }
      one_month_ahead: {
        Args: Record<PropertyKey, never>
        Returns: string
      }
      permited_get_cycle_info: {
        Args: {
          userid: string
        }
        Returns: {
          subscription_anchor_start: string
          subscription_anchor_end: string
        }[]
      }
      post_replication_sql:
        | {
          Args: {
            sql_query: string
          }
          Returns: undefined
        }
        | {
          Args: {
            sql_query: string
            params: string[]
          }
          Returns: undefined
        }
      process_current_jobs_if_unlocked: {
        Args: Record<PropertyKey, never>
        Returns: number[]
      }
      process_requested_jobs: {
        Args: Record<PropertyKey, never>
        Returns: undefined
      }
      remove_enum_value: {
        Args: {
          enum_type: unknown
          enum_value: string
        }
        Returns: undefined
      }
      reset_and_seed_data: {
        Args: Record<PropertyKey, never>
        Returns: undefined
      }
      retry_failed_jobs: {
        Args: Record<PropertyKey, never>
        Returns: undefined
      }
      schedule_jobs: {
        Args: Record<PropertyKey, never>
        Returns: undefined
      }
<<<<<<< HEAD
=======
      update_app_usage:
        | {
          Args: Record<PropertyKey, never>
          Returns: undefined
        }
        | {
          Args: {
            minutes_interval: number
          }
          Returns: undefined
        }
>>>>>>> 11eed1a5
      verify_mfa: {
        Args: Record<PropertyKey, never>
        Returns: boolean
      }
    }
    Enums: {
<<<<<<< HEAD
      disable_update: "major" | "minor" | "version_number" | "none"
      key_mode: "read" | "write" | "all" | "upload"
      platform_os: "ios" | "android"
      queue_job_status: "inserted" | "requested" | "failed"
      stripe_status:
        | "created"
        | "succeeded"
        | "updated"
        | "failed"
        | "deleted"
        | "canceled"
      usage_mode: "last_saved" | "5min" | "day" | "cycle"
      user_min_right:
        | "invite_read"
        | "invite_upload"
        | "invite_write"
        | "invite_admin"
        | "invite_super_admin"
        | "read"
        | "upload"
        | "write"
        | "admin"
        | "super_admin"
      user_role: "read" | "upload" | "write" | "admin"
=======
      app_mode: 'prod' | 'dev' | 'livereload'
      disable_update: 'major' | 'minor' | 'version_number' | 'none'
      key_mode: 'read' | 'write' | 'all' | 'upload'
      pay_as_you_go_type: 'base' | 'units'
      platform_os: 'ios' | 'android'
      queue_job_status: 'inserted' | 'requested' | 'failed'
      stripe_status:
        | 'created'
        | 'succeeded'
        | 'updated'
        | 'failed'
        | 'deleted'
        | 'canceled'
      usage_mode: '5min' | 'day' | 'month' | 'cycle' | 'last_saved'
      user_min_right:
        | 'invite_read'
        | 'invite_upload'
        | 'invite_write'
        | 'invite_admin'
        | 'read'
        | 'upload'
        | 'write'
        | 'admin'
      user_role: 'read' | 'upload' | 'write' | 'admin'
>>>>>>> 11eed1a5
    }
    CompositeTypes: {
      orgs_table: {
        id: string
        created_by: string
        created_at: string
        updated_at: string
        logo: string
        name: string
      }
      owned_orgs: {
        id: string
        created_by: string
        logo: string
        name: string
        role: string
      }
      stats_table: {
        mau: number
        bandwidth: number
        storage: number
      }
    }
  }
  storage: {
    Tables: {
      buckets: {
        Row: {
          allowed_mime_types: string[] | null
          avif_autodetection: boolean | null
          created_at: string | null
          file_size_limit: number | null
          id: string
          name: string
          owner: string | null
          owner_id: string | null
          public: boolean | null
          updated_at: string | null
        }
        Insert: {
          allowed_mime_types?: string[] | null
          avif_autodetection?: boolean | null
          created_at?: string | null
          file_size_limit?: number | null
          id: string
          name: string
          owner?: string | null
          owner_id?: string | null
          public?: boolean | null
          updated_at?: string | null
        }
        Update: {
          allowed_mime_types?: string[] | null
          avif_autodetection?: boolean | null
          created_at?: string | null
          file_size_limit?: number | null
          id?: string
          name?: string
          owner?: string | null
          owner_id?: string | null
          public?: boolean | null
          updated_at?: string | null
        }
        Relationships: []
      }
      migrations: {
        Row: {
          executed_at: string | null
          hash: string
          id: number
          name: string
        }
        Insert: {
          executed_at?: string | null
          hash: string
          id: number
          name: string
        }
        Update: {
          executed_at?: string | null
          hash?: string
          id?: number
          name?: string
        }
        Relationships: []
      }
      objects: {
        Row: {
          bucket_id: string | null
          created_at: string | null
          id: string
          last_accessed_at: string | null
          metadata: Json | null
          name: string | null
          owner: string | null
          owner_id: string | null
          path_tokens: string[] | null
          updated_at: string | null
          version: string | null
        }
        Insert: {
          bucket_id?: string | null
          created_at?: string | null
          id?: string
          last_accessed_at?: string | null
          metadata?: Json | null
          name?: string | null
          owner?: string | null
          owner_id?: string | null
          path_tokens?: string[] | null
          updated_at?: string | null
          version?: string | null
        }
        Update: {
          bucket_id?: string | null
          created_at?: string | null
          id?: string
          last_accessed_at?: string | null
          metadata?: Json | null
          name?: string | null
          owner?: string | null
          owner_id?: string | null
          path_tokens?: string[] | null
          updated_at?: string | null
          version?: string | null
        }
        Relationships: [
          {
            foreignKeyName: "objects_bucketId_fkey"
            columns: ["bucket_id"]
            isOneToOne: false
            referencedRelation: "buckets"
            referencedColumns: ["id"]
          }
        ]
      }
    }
    Views: {
      [_ in never]: never
    }
    Functions: {
      can_insert_object: {
        Args: {
          bucketid: string
          name: string
          owner: string
          metadata: Json
        }
        Returns: undefined
      }
      extension: {
        Args: {
          name: string
        }
        Returns: string
      }
      filename: {
        Args: {
          name: string
        }
        Returns: string
      }
      foldername: {
        Args: {
          name: string
        }
        Returns: unknown
      }
      get_size_by_bucket: {
        Args: Record<PropertyKey, never>
        Returns: {
          size: number
          bucket_id: string
        }[]
      }
      search: {
        Args: {
          prefix: string
          bucketname: string
          limits?: number
          levels?: number
          offsets?: number
          search?: string
          sortcolumn?: string
          sortorder?: string
        }
        Returns: {
          name: string
          id: string
          updated_at: string
          created_at: string
          last_accessed_at: string
          metadata: Json
        }[]
      }
    }
    Enums: {
      [_ in never]: never
    }
    CompositeTypes: {
      [_ in never]: never
    }
  }
}

export type Tables<
  PublicTableNameOrOptions extends
  | keyof (Database['public']['Tables'] & Database['public']['Views'])
  | { schema: keyof Database },
  TableName extends PublicTableNameOrOptions extends { schema: keyof Database }
    ? keyof (Database[PublicTableNameOrOptions['schema']]['Tables'] &
    Database[PublicTableNameOrOptions['schema']]['Views'])
    : never = never,
> = PublicTableNameOrOptions extends { schema: keyof Database }
  ? (Database[PublicTableNameOrOptions['schema']]['Tables'] &
  Database[PublicTableNameOrOptions['schema']]['Views'])[TableName] extends {
      Row: infer R
    }
      ? R
      : never
  : PublicTableNameOrOptions extends keyof (Database['public']['Tables'] &
  Database['public']['Views'])
    ? (Database['public']['Tables'] &
    Database['public']['Views'])[PublicTableNameOrOptions] extends {
        Row: infer R
      }
        ? R
        : never
    : never

export type TablesInsert<
  PublicTableNameOrOptions extends
  | keyof Database['public']['Tables']
  | { schema: keyof Database },
  TableName extends PublicTableNameOrOptions extends { schema: keyof Database }
    ? keyof Database[PublicTableNameOrOptions['schema']]['Tables']
    : never = never,
> = PublicTableNameOrOptions extends { schema: keyof Database }
  ? Database[PublicTableNameOrOptions['schema']]['Tables'][TableName] extends {
    Insert: infer I
  }
    ? I
    : never
  : PublicTableNameOrOptions extends keyof Database['public']['Tables']
    ? Database['public']['Tables'][PublicTableNameOrOptions] extends {
      Insert: infer I
    }
      ? I
      : never
    : never

export type TablesUpdate<
  PublicTableNameOrOptions extends
  | keyof Database['public']['Tables']
  | { schema: keyof Database },
  TableName extends PublicTableNameOrOptions extends { schema: keyof Database }
    ? keyof Database[PublicTableNameOrOptions['schema']]['Tables']
    : never = never,
> = PublicTableNameOrOptions extends { schema: keyof Database }
  ? Database[PublicTableNameOrOptions['schema']]['Tables'][TableName] extends {
    Update: infer U
  }
    ? U
    : never
  : PublicTableNameOrOptions extends keyof Database['public']['Tables']
    ? Database['public']['Tables'][PublicTableNameOrOptions] extends {
      Update: infer U
    }
      ? U
      : never
    : never

export type Enums<
  PublicEnumNameOrOptions extends
  | keyof Database['public']['Enums']
  | { schema: keyof Database },
  EnumName extends PublicEnumNameOrOptions extends { schema: keyof Database }
    ? keyof Database[PublicEnumNameOrOptions['schema']]['Enums']
    : never = never,
> = PublicEnumNameOrOptions extends { schema: keyof Database }
  ? Database[PublicEnumNameOrOptions['schema']]['Enums'][EnumName]
  : PublicEnumNameOrOptions extends keyof Database['public']['Enums']
    ? Database['public']['Enums'][PublicEnumNameOrOptions]
    : never<|MERGE_RESOLUTION|>--- conflicted
+++ resolved
@@ -7,7 +7,6 @@
   | Json[]
 
 export interface Database {
-<<<<<<< HEAD
   graphql_public: {
     Tables: {
       [_ in never]: never
@@ -33,8 +32,6 @@
       [_ in never]: never
     }
   }
-=======
->>>>>>> 11eed1a5
   public: {
     Tables: {
       apikeys: {
@@ -72,75 +69,6 @@
           },
         ]
       }
-<<<<<<< HEAD
-=======
-      app_stats: {
-        Row: {
-          app_id: string
-          bandwidth: number
-          channels: number
-          created_at: string | null
-          date_id: string
-          devices: number
-          devices_real: number
-          mlu: number
-          mlu_real: number
-          shared: number
-          updated_at: string | null
-          user_id: string
-          version_size: number
-          versions: number
-        }
-        Insert: {
-          app_id: string
-          bandwidth?: number
-          channels?: number
-          created_at?: string | null
-          date_id?: string
-          devices?: number
-          devices_real?: number
-          mlu?: number
-          mlu_real?: number
-          shared?: number
-          updated_at?: string | null
-          user_id: string
-          version_size?: number
-          versions?: number
-        }
-        Update: {
-          app_id?: string
-          bandwidth?: number
-          channels?: number
-          created_at?: string | null
-          date_id?: string
-          devices?: number
-          devices_real?: number
-          mlu?: number
-          mlu_real?: number
-          shared?: number
-          updated_at?: string | null
-          user_id?: string
-          version_size?: number
-          versions?: number
-        }
-        Relationships: [
-          {
-            foreignKeyName: 'app_stats_app_id_fkey'
-            columns: ['app_id']
-            isOneToOne: false
-            referencedRelation: 'apps'
-            referencedColumns: ['app_id']
-          },
-          {
-            foreignKeyName: 'app_stats_user_id_fkey'
-            columns: ['user_id']
-            isOneToOne: false
-            referencedRelation: 'users'
-            referencedColumns: ['id']
-          },
-        ]
-      }
->>>>>>> 11eed1a5
       app_usage: {
         Row: {
           app_id: string
@@ -244,21 +172,12 @@
             referencedColumns: ['app_id']
           },
           {
-<<<<<<< HEAD
             foreignKeyName: "owner_org_id_fkey"
             columns: ["owner_org"]
             isOneToOne: false
             referencedRelation: "orgs"
             referencedColumns: ["id"]
           }
-=======
-            foreignKeyName: 'app_versions_user_id_fkey'
-            columns: ['user_id']
-            isOneToOne: false
-            referencedRelation: 'users'
-            referencedColumns: ['id']
-          },
->>>>>>> 11eed1a5
         ]
       }
       app_versions_meta: {
@@ -317,21 +236,12 @@
             referencedColumns: ['id']
           },
           {
-<<<<<<< HEAD
             foreignKeyName: "owner_org_id_fkey"
             columns: ["owner_org"]
             isOneToOne: false
             referencedRelation: "orgs"
             referencedColumns: ["id"]
           }
-=======
-            foreignKeyName: 'app_versions_meta_user_id_fkey'
-            columns: ['user_id']
-            isOneToOne: false
-            referencedRelation: 'users'
-            referencedColumns: ['id']
-          },
->>>>>>> 11eed1a5
         ]
       }
       apps: {
@@ -379,7 +289,6 @@
             foreignKeyName: 'apps_user_id_fkey'
             columns: ['user_id']
             isOneToOne: false
-<<<<<<< HEAD
             referencedRelation: "users"
             referencedColumns: ["id"]
           },
@@ -390,11 +299,6 @@
             referencedRelation: "orgs"
             referencedColumns: ["id"]
           }
-=======
-            referencedRelation: 'users'
-            referencedColumns: ['id']
-          },
->>>>>>> 11eed1a5
         ]
       }
       channel_devices: {
@@ -441,21 +345,12 @@
             referencedColumns: ['id']
           },
           {
-<<<<<<< HEAD
             foreignKeyName: "owner_org_id_fkey"
             columns: ["owner_org"]
             isOneToOne: false
             referencedRelation: "orgs"
             referencedColumns: ["id"]
           }
-=======
-            foreignKeyName: 'channel_devices_created_by_fkey'
-            columns: ['created_by']
-            isOneToOne: false
-            referencedRelation: 'users'
-            referencedColumns: ['id']
-          },
->>>>>>> 11eed1a5
         ]
       }
       channels: {
@@ -467,13 +362,8 @@
           app_id: string
           beta: boolean
           created_at: string
-<<<<<<< HEAD
           created_by: string | null
           disableAutoUpdate: Database["public"]["Enums"]["disable_update"]
-=======
-          created_by: string
-          disableAutoUpdate: Database['public']['Enums']['disable_update']
->>>>>>> 11eed1a5
           disableAutoUpdateUnderNative: boolean
           enable_progressive_deploy: boolean
           enableAbTesting: boolean
@@ -496,13 +386,8 @@
           app_id: string
           beta?: boolean
           created_at?: string
-<<<<<<< HEAD
           created_by?: string | null
           disableAutoUpdate?: Database["public"]["Enums"]["disable_update"]
-=======
-          created_by: string
-          disableAutoUpdate?: Database['public']['Enums']['disable_update']
->>>>>>> 11eed1a5
           disableAutoUpdateUnderNative?: boolean
           enable_progressive_deploy?: boolean
           enableAbTesting?: boolean
@@ -525,13 +410,8 @@
           app_id?: string
           beta?: boolean
           created_at?: string
-<<<<<<< HEAD
           created_by?: string | null
           disableAutoUpdate?: Database["public"]["Enums"]["disable_update"]
-=======
-          created_by?: string
-          disableAutoUpdate?: Database['public']['Enums']['disable_update']
->>>>>>> 11eed1a5
           disableAutoUpdateUnderNative?: boolean
           enable_progressive_deploy?: boolean
           enableAbTesting?: boolean
@@ -555,20 +435,8 @@
             referencedColumns: ['app_id']
           },
           {
-<<<<<<< HEAD
             foreignKeyName: "channels_secondVersion_fkey"
             columns: ["secondVersion"]
-=======
-            foreignKeyName: 'channels_created_by_fkey'
-            columns: ['created_by']
-            isOneToOne: false
-            referencedRelation: 'users'
-            referencedColumns: ['id']
-          },
-          {
-            foreignKeyName: 'channels_secondVersion_fkey'
-            columns: ['secondVersion']
->>>>>>> 11eed1a5
             isOneToOne: false
             referencedRelation: 'app_versions'
             referencedColumns: ['id']
@@ -577,7 +445,6 @@
             foreignKeyName: 'channels_version_fkey'
             columns: ['version']
             isOneToOne: false
-<<<<<<< HEAD
             referencedRelation: "app_versions"
             referencedColumns: ["id"]
           },
@@ -588,11 +455,6 @@
             referencedRelation: "orgs"
             referencedColumns: ["id"]
           }
-=======
-            referencedRelation: 'app_versions'
-            referencedColumns: ['id']
-          },
->>>>>>> 11eed1a5
         ]
       }
       deleted_account: {
@@ -695,7 +557,6 @@
             referencedColumns: ['app_id']
           },
           {
-<<<<<<< HEAD
             foreignKeyName: "devices_override_version_fkey"
             columns: ["version"]
             isOneToOne: false
@@ -709,21 +570,6 @@
             referencedRelation: "orgs"
             referencedColumns: ["id"]
           }
-=======
-            foreignKeyName: 'devices_override_created_by_fkey'
-            columns: ['created_by']
-            isOneToOne: false
-            referencedRelation: 'users'
-            referencedColumns: ['id']
-          },
-          {
-            foreignKeyName: 'devices_override_version_fkey'
-            columns: ['version']
-            isOneToOne: false
-            referencedRelation: 'app_versions'
-            referencedColumns: ['id']
-          },
->>>>>>> 11eed1a5
         ]
       }
       global_stats: {
@@ -1520,7 +1366,6 @@
       }
       get_max_plan:
         | {
-<<<<<<< HEAD
             Args: Record<PropertyKey, never>
             Returns: {
               mau: number
@@ -1528,15 +1373,6 @@
               bandwidth: number
             }[]
           }
-=======
-          Args: Record<PropertyKey, never>
-          Returns: {
-            mau: number
-            bandwidth: number
-            storage: number
-          }[]
-        }
->>>>>>> 11eed1a5
         | {
           Args: {
             userid: string
@@ -1647,7 +1483,6 @@
             userid: string
             appid: string
           }
-<<<<<<< HEAD
       get_total_app_storage_size_orgs: {
         Args: {
           org_id: string
@@ -1655,10 +1490,6 @@
         }
         Returns: number
       }
-=======
-          Returns: number
-        }
->>>>>>> 11eed1a5
       get_total_stats_v5: {
         Args: {
           userid: string
@@ -1675,27 +1506,15 @@
           Returns: number
         }
         | {
-<<<<<<< HEAD
             Args: {
               appid: string
               userid: string
             }
             Returns: number
-=======
-          Args: {
-            appid: string
           }
           Returns: number
         }
         | {
-          Args: {
-            userid: string
->>>>>>> 11eed1a5
-          }
-          Returns: number
-        }
-        | {
-<<<<<<< HEAD
             Args: {
               userid: string
             }
@@ -1707,14 +1526,6 @@
         }
         Returns: number
       }
-=======
-          Args: {
-            userid: string
-            appid: string
-          }
-          Returns: number
-        }
->>>>>>> 11eed1a5
       get_usage_mode_and_last_saved: {
         Args: Record<PropertyKey, never>
         Returns: {
@@ -1918,17 +1729,6 @@
           Args: {
             userid: string
           }
-<<<<<<< HEAD
-=======
-          Returns: boolean
-        }
-      is_good_plan_v3: {
-        Args: {
-          userid: string
-        }
-        Returns: boolean
-      }
->>>>>>> 11eed1a5
       is_good_plan_v5: {
         Args: {
           userid: string
@@ -2064,27 +1864,12 @@
         Args: Record<PropertyKey, never>
         Returns: undefined
       }
-<<<<<<< HEAD
-=======
-      update_app_usage:
-        | {
-          Args: Record<PropertyKey, never>
-          Returns: undefined
-        }
-        | {
-          Args: {
-            minutes_interval: number
-          }
-          Returns: undefined
-        }
->>>>>>> 11eed1a5
       verify_mfa: {
         Args: Record<PropertyKey, never>
         Returns: boolean
       }
     }
     Enums: {
-<<<<<<< HEAD
       disable_update: "major" | "minor" | "version_number" | "none"
       key_mode: "read" | "write" | "all" | "upload"
       platform_os: "ios" | "android"
@@ -2109,32 +1894,6 @@
         | "admin"
         | "super_admin"
       user_role: "read" | "upload" | "write" | "admin"
-=======
-      app_mode: 'prod' | 'dev' | 'livereload'
-      disable_update: 'major' | 'minor' | 'version_number' | 'none'
-      key_mode: 'read' | 'write' | 'all' | 'upload'
-      pay_as_you_go_type: 'base' | 'units'
-      platform_os: 'ios' | 'android'
-      queue_job_status: 'inserted' | 'requested' | 'failed'
-      stripe_status:
-        | 'created'
-        | 'succeeded'
-        | 'updated'
-        | 'failed'
-        | 'deleted'
-        | 'canceled'
-      usage_mode: '5min' | 'day' | 'month' | 'cycle' | 'last_saved'
-      user_min_right:
-        | 'invite_read'
-        | 'invite_upload'
-        | 'invite_write'
-        | 'invite_admin'
-        | 'read'
-        | 'upload'
-        | 'write'
-        | 'admin'
-      user_role: 'read' | 'upload' | 'write' | 'admin'
->>>>>>> 11eed1a5
     }
     CompositeTypes: {
       orgs_table: {
