--- conflicted
+++ resolved
@@ -105,13 +105,8 @@
             foreignKeyName: 'app_stats_user_id_fkey'
             columns: ['user_id']
             isOneToOne: false
-<<<<<<< HEAD
             referencedRelation: "users"
             referencedColumns: ["id"]
-=======
-            referencedRelation: 'users'
-            referencedColumns: ['id']
->>>>>>> 11eed1a5
           },
         ]
       }
@@ -218,13 +213,8 @@
             foreignKeyName: 'app_versions_user_id_fkey'
             columns: ['user_id']
             isOneToOne: false
-<<<<<<< HEAD
             referencedRelation: "users"
             referencedColumns: ["id"]
-=======
-            referencedRelation: 'users'
-            referencedColumns: ['id']
->>>>>>> 11eed1a5
           },
         ]
       }
@@ -287,13 +277,8 @@
             foreignKeyName: 'app_versions_meta_user_id_fkey'
             columns: ['user_id']
             isOneToOne: false
-<<<<<<< HEAD
             referencedRelation: "users"
             referencedColumns: ["id"]
-=======
-            referencedRelation: 'users'
-            referencedColumns: ['id']
->>>>>>> 11eed1a5
           },
         ]
       }
@@ -336,13 +321,8 @@
             foreignKeyName: 'apps_user_id_fkey'
             columns: ['user_id']
             isOneToOne: false
-<<<<<<< HEAD
             referencedRelation: "users"
             referencedColumns: ["id"]
-=======
-            referencedRelation: 'users'
-            referencedColumns: ['id']
->>>>>>> 11eed1a5
           },
         ]
       }
@@ -491,13 +471,8 @@
             foreignKeyName: 'channels_version_fkey'
             columns: ['version']
             isOneToOne: false
-<<<<<<< HEAD
             referencedRelation: "app_versions"
             referencedColumns: ["id"]
-=======
-            referencedRelation: 'app_versions'
-            referencedColumns: ['id']
->>>>>>> 11eed1a5
           },
         ]
       }
@@ -665,13 +640,8 @@
             foreignKeyName: 'devices_override_version_fkey'
             columns: ['version']
             isOneToOne: false
-<<<<<<< HEAD
             referencedRelation: "app_versions"
             referencedColumns: ["id"]
-=======
-            referencedRelation: 'app_versions'
-            referencedColumns: ['id']
->>>>>>> 11eed1a5
           },
         ]
       }
@@ -795,13 +765,8 @@
             foreignKeyName: 'notifications_user_id_fkey'
             columns: ['user_id']
             isOneToOne: false
-<<<<<<< HEAD
             referencedRelation: "users"
             referencedColumns: ["id"]
-=======
-            referencedRelation: 'users'
-            referencedColumns: ['id']
->>>>>>> 11eed1a5
           },
         ]
       }
@@ -862,13 +827,8 @@
             foreignKeyName: 'org_users_user_id_fkey'
             columns: ['user_id']
             isOneToOne: false
-<<<<<<< HEAD
             referencedRelation: "users"
             referencedColumns: ["id"]
-=======
-            referencedRelation: 'users'
-            referencedColumns: ['id']
->>>>>>> 11eed1a5
           },
         ]
       }
@@ -902,13 +862,8 @@
             foreignKeyName: 'orgs_created_by_fkey'
             columns: ['created_by']
             isOneToOne: false
-<<<<<<< HEAD
             referencedRelation: "users"
             referencedColumns: ["id"]
-=======
-            referencedRelation: 'users'
-            referencedColumns: ['id']
->>>>>>> 11eed1a5
           },
         ]
       }
@@ -1161,13 +1116,8 @@
             foreignKeyName: 'stripe_info_product_id_fkey'
             columns: ['product_id']
             isOneToOne: false
-<<<<<<< HEAD
             referencedRelation: "plans"
             referencedColumns: ["stripe_id"]
-=======
-            referencedRelation: 'plans'
-            referencedColumns: ['stripe_id']
->>>>>>> 11eed1a5
           },
         ]
       }
@@ -1229,13 +1179,8 @@
             foreignKeyName: 'users_id_fkey'
             columns: ['id']
             isOneToOne: true
-<<<<<<< HEAD
             referencedRelation: "users"
             referencedColumns: ["id"]
-=======
-            referencedRelation: 'users'
-            referencedColumns: ['id']
->>>>>>> 11eed1a5
           },
         ]
       }
@@ -1453,7 +1398,6 @@
           Args: {
             userid: string
           }
-<<<<<<< HEAD
       get_customer_counts: {
         Args: Record<PropertyKey, never>
         Returns: {
@@ -1462,10 +1406,6 @@
           total: number
         }[]
       }
-=======
-          Returns: string
-        }
->>>>>>> 11eed1a5
       get_cycle_info:
         | {
           Args: Record<PropertyKey, never>
@@ -2044,19 +1984,11 @@
 
 export type Tables<
   PublicTableNameOrOptions extends
-<<<<<<< HEAD
     | keyof (PublicSchema["Tables"] & PublicSchema["Views"])
     | { schema: keyof Database },
   TableName extends PublicTableNameOrOptions extends { schema: keyof Database }
     ? keyof (Database[PublicTableNameOrOptions["schema"]]["Tables"] &
         Database[PublicTableNameOrOptions["schema"]]["Views"])
-=======
-  | keyof (Database['public']['Tables'] & Database['public']['Views'])
-  | { schema: keyof Database },
-  TableName extends PublicTableNameOrOptions extends { schema: keyof Database }
-    ? keyof (Database[PublicTableNameOrOptions['schema']]['Tables'] &
-    Database[PublicTableNameOrOptions['schema']]['Views'])
->>>>>>> 11eed1a5
     : never = never,
 > = PublicTableNameOrOptions extends { schema: keyof Database }
   ? (Database[PublicTableNameOrOptions['schema']]['Tables'] &
@@ -2074,7 +2006,6 @@
         ? R
         : never
     : never
-<<<<<<< HEAD
   : PublicTableNameOrOptions extends keyof (PublicSchema["Tables"] &
         PublicSchema["Views"])
     ? (PublicSchema["Tables"] &
@@ -2100,15 +2031,6 @@
     | { schema: keyof Database },
   TableName extends PublicTableNameOrOptions extends { schema: keyof Database }
     ? keyof Database[PublicTableNameOrOptions["schema"]]["Tables"]
-=======
-
-export type TablesInsert<
-  PublicTableNameOrOptions extends
-  | keyof Database['public']['Tables']
-  | { schema: keyof Database },
-  TableName extends PublicTableNameOrOptions extends { schema: keyof Database }
-    ? keyof Database[PublicTableNameOrOptions['schema']]['Tables']
->>>>>>> 11eed1a5
     : never = never,
 > = PublicTableNameOrOptions extends { schema: keyof Database }
   ? Database[PublicTableNameOrOptions['schema']]['Tables'][TableName] extends {
@@ -2116,7 +2038,6 @@
   }
     ? I
     : never
-<<<<<<< HEAD
   : PublicTableNameOrOptions extends keyof PublicSchema["Tables"]
     ? PublicSchema["Tables"][PublicTableNameOrOptions] extends {
         Insert: infer I
@@ -2126,10 +2047,6 @@
     : never
   : PublicTableNameOrOptions extends keyof Database["public"]["Tables"]
   ? Database["public"]["Tables"][PublicTableNameOrOptions] extends {
-=======
-  : PublicTableNameOrOptions extends keyof Database['public']['Tables']
-    ? Database['public']['Tables'][PublicTableNameOrOptions] extends {
->>>>>>> 11eed1a5
       Insert: infer I
     }
       ? I
@@ -2138,17 +2055,10 @@
 
 export type TablesUpdate<
   PublicTableNameOrOptions extends
-<<<<<<< HEAD
     | keyof PublicSchema["Tables"]
     | { schema: keyof Database },
   TableName extends PublicTableNameOrOptions extends { schema: keyof Database }
     ? keyof Database[PublicTableNameOrOptions["schema"]]["Tables"]
-=======
-  | keyof Database['public']['Tables']
-  | { schema: keyof Database },
-  TableName extends PublicTableNameOrOptions extends { schema: keyof Database }
-    ? keyof Database[PublicTableNameOrOptions['schema']]['Tables']
->>>>>>> 11eed1a5
     : never = never,
 > = PublicTableNameOrOptions extends { schema: keyof Database }
   ? Database[PublicTableNameOrOptions['schema']]['Tables'][TableName] extends {
@@ -2156,7 +2066,6 @@
   }
     ? U
     : never
-<<<<<<< HEAD
   : PublicTableNameOrOptions extends keyof PublicSchema["Tables"]
     ? PublicSchema["Tables"][PublicTableNameOrOptions] extends {
         Update: infer U
@@ -2166,10 +2075,6 @@
     : never
   : PublicTableNameOrOptions extends keyof Database["public"]["Tables"]
   ? Database["public"]["Tables"][PublicTableNameOrOptions] extends {
-=======
-  : PublicTableNameOrOptions extends keyof Database['public']['Tables']
-    ? Database['public']['Tables'][PublicTableNameOrOptions] extends {
->>>>>>> 11eed1a5
       Update: infer U
     }
       ? U
@@ -2178,7 +2083,6 @@
 
 export type Enums<
   PublicEnumNameOrOptions extends
-<<<<<<< HEAD
     | keyof PublicSchema["Enums"]
     | { schema: keyof Database },
   EnumName extends PublicEnumNameOrOptions extends { schema: keyof Database }
@@ -2188,15 +2092,4 @@
   ? Database[PublicEnumNameOrOptions["schema"]]["Enums"][EnumName]
   : PublicEnumNameOrOptions extends keyof PublicSchema["Enums"]
     ? PublicSchema["Enums"][PublicEnumNameOrOptions]
-=======
-  | keyof Database['public']['Enums']
-  | { schema: keyof Database },
-  EnumName extends PublicEnumNameOrOptions extends { schema: keyof Database }
-    ? keyof Database[PublicEnumNameOrOptions['schema']]['Enums']
-    : never = never,
-> = PublicEnumNameOrOptions extends { schema: keyof Database }
-  ? Database[PublicEnumNameOrOptions['schema']]['Enums'][EnumName]
-  : PublicEnumNameOrOptions extends keyof Database['public']['Enums']
-    ? Database['public']['Enums'][PublicEnumNameOrOptions]
->>>>>>> 11eed1a5
     : never