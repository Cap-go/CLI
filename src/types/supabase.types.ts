--- conflicted
+++ resolved
@@ -41,11 +41,7 @@
             isOneToOne: false
             referencedRelation: "users"
             referencedColumns: ["id"]
-<<<<<<< HEAD
-          },
-=======
-          }
->>>>>>> d7e007ef
+          }
         ]
       }
       app_stats: {
@@ -111,11 +107,7 @@
             isOneToOne: false
             referencedRelation: "users"
             referencedColumns: ["id"]
-<<<<<<< HEAD
-          },
-=======
-          }
->>>>>>> d7e007ef
+          },
         ]
       }
       app_usage: {
@@ -223,11 +215,7 @@
             isOneToOne: false
             referencedRelation: "users"
             referencedColumns: ["id"]
-<<<<<<< HEAD
-          },
-=======
-          }
->>>>>>> d7e007ef
+          },
         ]
       }
       app_versions_meta: {
@@ -291,11 +279,7 @@
             isOneToOne: false
             referencedRelation: "users"
             referencedColumns: ["id"]
-<<<<<<< HEAD
-          },
-=======
-          }
->>>>>>> d7e007ef
+          },
         ]
       }
       apps: {
@@ -339,11 +323,7 @@
             isOneToOne: false
             referencedRelation: "users"
             referencedColumns: ["id"]
-<<<<<<< HEAD
-          },
-=======
-          }
->>>>>>> d7e007ef
+          },
         ]
       }
       channel_devices: {
@@ -395,11 +375,7 @@
             isOneToOne: false
             referencedRelation: "users"
             referencedColumns: ["id"]
-<<<<<<< HEAD
-          },
-=======
-          }
->>>>>>> d7e007ef
+          }
         ]
       }
       channels: {
@@ -497,11 +473,7 @@
             isOneToOne: false
             referencedRelation: "app_versions"
             referencedColumns: ["id"]
-<<<<<<< HEAD
-          },
-=======
-          }
->>>>>>> d7e007ef
+          },
         ]
       }
       clickhouse_app_usage: {
@@ -670,11 +642,7 @@
             isOneToOne: false
             referencedRelation: "app_versions"
             referencedColumns: ["id"]
-<<<<<<< HEAD
-          },
-=======
-          }
->>>>>>> d7e007ef
+          },
         ]
       }
       global_stats: {
@@ -799,11 +767,7 @@
             isOneToOne: false
             referencedRelation: "users"
             referencedColumns: ["id"]
-<<<<<<< HEAD
-          },
-=======
-          }
->>>>>>> d7e007ef
+          },
         ]
       }
       org_users: {
@@ -865,11 +829,7 @@
             isOneToOne: false
             referencedRelation: "users"
             referencedColumns: ["id"]
-<<<<<<< HEAD
-          },
-=======
-          }
->>>>>>> d7e007ef
+          },
         ]
       }
       orgs: {
@@ -904,11 +864,7 @@
             isOneToOne: false
             referencedRelation: "users"
             referencedColumns: ["id"]
-<<<<<<< HEAD
-          },
-=======
-          }
->>>>>>> d7e007ef
+          },
         ]
       }
       plans: {
@@ -1162,11 +1118,7 @@
             isOneToOne: false
             referencedRelation: "plans"
             referencedColumns: ["stripe_id"]
-<<<<<<< HEAD
-          },
-=======
-          }
->>>>>>> d7e007ef
+          },
         ]
       }
       users: {
@@ -1229,11 +1181,7 @@
             isOneToOne: true
             referencedRelation: "users"
             referencedColumns: ["id"]
-<<<<<<< HEAD
-          },
-=======
-          }
->>>>>>> d7e007ef
+          },
         ]
       }
       workers: {
@@ -1452,7 +1400,6 @@
             }
             Returns: string
           }
-<<<<<<< HEAD
       get_customer_counts: {
         Args: Record<PropertyKey, never>
         Returns: {
@@ -1461,8 +1408,6 @@
           total: number
         }[]
       }
-=======
->>>>>>> d7e007ef
       get_cycle_info:
         | {
             Args: Record<PropertyKey, never>
@@ -2041,27 +1986,18 @@
 
 export type Tables<
   PublicTableNameOrOptions extends
-<<<<<<< HEAD
     | keyof (PublicSchema["Tables"] & PublicSchema["Views"])
-=======
-    | keyof (Database["public"]["Tables"] & Database["public"]["Views"])
->>>>>>> d7e007ef
     | { schema: keyof Database },
   TableName extends PublicTableNameOrOptions extends { schema: keyof Database }
     ? keyof (Database[PublicTableNameOrOptions["schema"]]["Tables"] &
         Database[PublicTableNameOrOptions["schema"]]["Views"])
-<<<<<<< HEAD
     : never = never,
-=======
-    : never = never
->>>>>>> d7e007ef
 > = PublicTableNameOrOptions extends { schema: keyof Database }
   ? (Database[PublicTableNameOrOptions["schema"]]["Tables"] &
       Database[PublicTableNameOrOptions["schema"]]["Views"])[TableName] extends {
       Row: infer R
     }
     ? R
-<<<<<<< HEAD
     : never
   : PublicTableNameOrOptions extends keyof (PublicSchema["Tables"] &
         PublicSchema["Views"])
@@ -2071,8 +2007,6 @@
       }
       ? R
       : never
-=======
->>>>>>> d7e007ef
     : never
   : PublicTableNameOrOptions extends keyof (Database["public"]["Tables"] &
       Database["public"]["Views"])
@@ -2086,7 +2020,6 @@
 
 export type TablesInsert<
   PublicTableNameOrOptions extends
-<<<<<<< HEAD
     | keyof PublicSchema["Tables"]
     | { schema: keyof Database },
   TableName extends PublicTableNameOrOptions extends { schema: keyof Database }
@@ -2104,30 +2037,17 @@
       }
       ? I
       : never
-=======
-    | keyof Database["public"]["Tables"]
-    | { schema: keyof Database },
-  TableName extends PublicTableNameOrOptions extends { schema: keyof Database }
-    ? keyof Database[PublicTableNameOrOptions["schema"]]["Tables"]
-    : never = never
-> = PublicTableNameOrOptions extends { schema: keyof Database }
-  ? Database[PublicTableNameOrOptions["schema"]]["Tables"][TableName] extends {
-      Insert: infer I
-    }
-    ? I
     : never
   : PublicTableNameOrOptions extends keyof Database["public"]["Tables"]
   ? Database["public"]["Tables"][PublicTableNameOrOptions] extends {
       Insert: infer I
     }
     ? I
->>>>>>> d7e007ef
     : never
   : never
 
 export type TablesUpdate<
   PublicTableNameOrOptions extends
-<<<<<<< HEAD
     | keyof PublicSchema["Tables"]
     | { schema: keyof Database },
   TableName extends PublicTableNameOrOptions extends { schema: keyof Database }
@@ -2145,30 +2065,17 @@
       }
       ? U
       : never
-=======
-    | keyof Database["public"]["Tables"]
-    | { schema: keyof Database },
-  TableName extends PublicTableNameOrOptions extends { schema: keyof Database }
-    ? keyof Database[PublicTableNameOrOptions["schema"]]["Tables"]
-    : never = never
-> = PublicTableNameOrOptions extends { schema: keyof Database }
-  ? Database[PublicTableNameOrOptions["schema"]]["Tables"][TableName] extends {
-      Update: infer U
-    }
-    ? U
     : never
   : PublicTableNameOrOptions extends keyof Database["public"]["Tables"]
   ? Database["public"]["Tables"][PublicTableNameOrOptions] extends {
       Update: infer U
     }
     ? U
->>>>>>> d7e007ef
     : never
   : never
 
 export type Enums<
   PublicEnumNameOrOptions extends
-<<<<<<< HEAD
     | keyof PublicSchema["Enums"]
     | { schema: keyof Database },
   EnumName extends PublicEnumNameOrOptions extends { schema: keyof Database }
@@ -2178,16 +2085,4 @@
   ? Database[PublicEnumNameOrOptions["schema"]]["Enums"][EnumName]
   : PublicEnumNameOrOptions extends keyof PublicSchema["Enums"]
     ? PublicSchema["Enums"][PublicEnumNameOrOptions]
-    : never
-=======
-    | keyof Database["public"]["Enums"]
-    | { schema: keyof Database },
-  EnumName extends PublicEnumNameOrOptions extends { schema: keyof Database }
-    ? keyof Database[PublicEnumNameOrOptions["schema"]]["Enums"]
-    : never = never
-> = PublicEnumNameOrOptions extends { schema: keyof Database }
-  ? Database[PublicEnumNameOrOptions["schema"]]["Enums"][EnumName]
-  : PublicEnumNameOrOptions extends keyof Database["public"]["Enums"]
-  ? Database["public"]["Enums"][PublicEnumNameOrOptions]
-  : never
->>>>>>> d7e007ef
+    : never