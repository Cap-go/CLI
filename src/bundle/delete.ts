--- conflicted
+++ resolved
@@ -9,12 +9,7 @@
   bundle: string;
 }
 
-<<<<<<< HEAD
 export const deleteBundle = async (bundleId: string, appId: string, options: Options) => {
-=======
-export const deleteBundle = async (appId: string, bundleId: string, options: Options) => {
-  p.intro(`Delete bundle`);
->>>>>>> f903c56c
   options.apikey = options.apikey || findSavedKey()
   const config = await getConfig();
   appId = appId || config?.app?.appId
