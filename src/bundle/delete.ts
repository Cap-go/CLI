--- conflicted
+++ resolved
@@ -10,10 +10,7 @@
 }
 
 export const deleteBundle = async (bundleId: string, appId: string, options: Options) => {
-<<<<<<< HEAD
-=======
   p.intro(`Delete bundle`);
->>>>>>> f60cdf31
   options.apikey = options.apikey || findSavedKey()
   const config = await getConfig();
   appId = appId || config?.app?.appId
