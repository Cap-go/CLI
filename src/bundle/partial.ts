--- conflicted
+++ resolved
@@ -7,12 +7,8 @@
 import { createBrotliCompress } from 'node:zlib'
 import { log, spinner as spinnerC } from '@clack/prompts'
 import * as tus from 'tus-js-client'
-<<<<<<< HEAD
+import { encryptChecksumV2, encryptSourceV2 } from '../api/cryptoV2'
 import { generateManifest, getLocalConfig, sendEvent } from '../utils'
-=======
-import { encryptChecksumV2, encryptSourceV2 } from '../api/cryptoV2'
-import { generateManifest, getLocalConfig, MAX_CHUNK_SIZE, sendEvent } from '../utils'
->>>>>>> 34312e8c
 
 export async function prepareBundlePartialFiles(path: string, apikey: string, orgId: string, appid: string, encryptionMethod: 'none' | 'v2' | 'v1', finalKeyData: string) {
   const spinner = spinnerC()
@@ -52,9 +48,6 @@
   return normalizedPath.split(win32.sep).join(posix.sep)
 }
 
-<<<<<<< HEAD
-export async function uploadPartial(apikey: string, manifest: manifestType, path: string, appId: string, name: string, orgId: string, chunkSize: number): Promise<any[] | null> {
-=======
 interface PartialEncryptionOptions {
   sessionKey: Buffer
   ivSessionKey: string
@@ -67,10 +60,9 @@
   appId: string,
   name: string,
   orgId: string,
-  encryptionOptions?: PartialEncryptionOptions,
-  chunkSize?: number,
+  encryptionOptions: PartialEncryptionOptions | undefined,
+  chunkSize: number,
 ): Promise<any[] | null> {
->>>>>>> 34312e8c
   const spinner = spinnerC()
   spinner.start('Preparing partial update with TUS protocol')
   const startTime = performance.now()
