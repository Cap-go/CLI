--- conflicted
+++ resolved
@@ -15,12 +15,8 @@
   uploadUrl,
   updateOrCreateChannel, updateOrCreateVersion,
   formatError, findSavedKey, checkPlanValid,
-<<<<<<< HEAD
-  useLogSnag, verifyUserWithAppId, regexSemver, baseKeyPub, convertAppName, defaulPublicKey, getUploadPermission
-=======
   useLogSnag, verifyUser, regexSemver, baseKeyPub, convertAppName, getLocalConfig, checkCompatibility, requireUpdateMetadata,
   getLocalDepenencies
->>>>>>> 7b3b0d39
 } from '../utils';
 import { checkIndexPosition, searchInDirectory } from './check';
 
@@ -97,16 +93,10 @@
   }
 
   p.log.info(`Upload ${appid}@${bundle} started from path "${path}" to Capgo cloud`);
-<<<<<<< HEAD
-  
-  const supabase = createSupabaseClient(apikey)
-  const userId = await verifyUserWithAppId(supabase, apikey, appid, ['write', 'all', 'upload']);
-=======
 
   const localConfig = await getLocalConfig()
   const supabase = await createSupabaseClient(options.apikey)
-  const userId = await verifyUser(supabase, options.apikey, ['write', 'all', 'upload']);
->>>>>>> 7b3b0d39
+  const userId = await verifyUserWithAppId(supabase, apikey, appid, ['write', 'all', 'upload']);
   await checkPlanValid(supabase, userId, false)
   // Check we have app access to this appId
   await checkAppExistsAndHasPermissionErr(supabase, options.apikey, appid);
