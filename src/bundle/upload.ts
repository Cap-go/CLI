import type { Buffer } from 'node:buffer'
import type { CapacitorConfig } from '../config'
import type { Database } from '../types/supabase.types'
import type { manifestType, OptionsBase } from '../utils'
import { randomUUID } from 'node:crypto'
import { existsSync, readFileSync } from 'node:fs'
import { exit } from 'node:process'
import { S3Client } from '@bradenmacdonald/s3-lite-client'
import { intro, log, outro, spinner as spinnerC } from '@clack/prompts'
import { checksum as getChecksum } from '@tomasklaen/checksum'
import { program } from 'commander'
import ky, { HTTPError } from 'ky'
import pack from '../../package.json'
import { checkAppExistsAndHasPermissionOrgErr } from '../api/app'
import { encryptSource } from '../api/crypto'
import { encryptChecksumV2, encryptSourceV2, generateSessionKey } from '../api/cryptoV2'
import { checkAlerts } from '../api/update'
import { baseKeyPub, baseKeyV2, checkChecksum, checkCompatibility, checkPlanValid, convertAppName, createSupabaseClient, deletedFailedVersion, findSavedKey, formatError, getAppId, getConfig, getLocalConfig, getLocalDepenencies, getOrganizationId, getPMAndCommand, getRemoteFileConfig, hasOrganizationPerm, OrganizationPerm, readPackageJson, regexSemver, sendEvent, updateConfig, updateOrCreateChannel, updateOrCreateVersion, UPLOAD_TIMEOUT, uploadTUS, uploadUrl, verifyUser, zipFile } from '../utils'
import { checkIndexPosition, searchInDirectory } from './check'
import { prepareBundlePartialFiles, uploadPartial } from './partial'

interface Options extends OptionsBase {
  bundle?: string
  path?: string
  channel?: string
  displayIvSession?: boolean
  external?: string
  key?: boolean | string
  keyV2?: boolean | string
  keyData?: string
  keyDataV2?: string
  ivSessionKey?: string
  s3Region?: string
  s3Apikey?: string
  s3Apisecret?: string
  s3BucketName?: string
  s3Port?: number
  s3SSL?: boolean
  s3Endpoint?: string
  bundleUrl?: boolean
  codeCheck?: boolean
  oldEncryption?: boolean
  minUpdateVersion?: string
  autoMinUpdateVersion?: boolean
  autoSetBundle?: boolean
  ignoreMetadataCheck?: boolean
  ignoreChecksumCheck?: boolean
  timeout?: number
  multipart?: boolean
  partial?: boolean
  partialOnly?: boolean
  tus?: boolean
  encryptedChecksum?: string
  packageJson?: string
  dryUpload?: boolean
  nodeModules?: string
  encryptPartial?: boolean
  tusChunkSize?: number
}

type SupabaseType = Awaited<ReturnType<typeof createSupabaseClient>>
type pmType = ReturnType<typeof getPMAndCommand>
type localConfigType = Awaited<ReturnType<typeof getLocalConfig>>

async function getBundle(config: CapacitorConfig, options: Options) {
  const pkg = await readPackageJson('', options.packageJson)
  // create bundle name format : 1.0.0-beta.x where x is a uuid
  const bundle = options.bundle
    || config?.plugins?.CapacitorUpdater?.version
    || pkg?.version
    || `0.0.1-beta.${randomUUID().split('-')[0]}`

  if (!regexSemver.test(bundle)) {
    log.error(`Your bundle name ${bundle}, is not valid it should follow semver convention : https://semver.org/`)
    program.error('')
  }

  return bundle
}

function getApikey(options: Options) {
  const apikey = options.apikey || findSavedKey()
  if (!apikey) {
    log.error(`Missing API key, you need to provide a API key to upload your bundle`)
    program.error('')
  }

  return apikey
}

function getAppIdAndPath(appId: string | undefined, options: Options, config: CapacitorConfig) {
  const finalAppId = getAppId(appId, config)
  const path = options.path || config?.webDir

  if (!finalAppId) {
    log.error('Missing argument, you need to provide a appid or be in a capacitor project')
    program.error('')
  }
  if (!path) {
    log.error('Missing argument, you need to provide a path (--path), or be in a capacitor project')
    program.error('')
  }

  if (!existsSync(path)) {
    log.error(`Path ${path} does not exist, build your app first, or provide a valid path`)
    program.error('')
  }

  return { appid: finalAppId, path }
}

function checkNotifyAppReady(options: Options, path: string) {
  const checkNotifyAppReady = options.codeCheck

  if (typeof checkNotifyAppReady === 'undefined' || checkNotifyAppReady) {
    const isPluginConfigured = searchInDirectory(path, 'notifyAppReady')
    if (!isPluginConfigured) {
      log.error(`notifyAppReady() is missing in the source code. see: https://capgo.app/docs/plugin/api/#notifyappready`)
      program.error('')
    }
    const foundIndex = checkIndexPosition(path)
    if (!foundIndex) {
      log.error(`index.html is missing in the root folder of ${path}`)
      program.error('')
    }
  }
}

async function verifyCompatibility(supabase: SupabaseType, pm: pmType, options: Options, channel: string, appid: string, bundle: string) {
  // Check compatibility here
  const ignoreMetadataCheck = options.ignoreMetadataCheck
  const autoMinUpdateVersion = options.autoMinUpdateVersion
  let minUpdateVersion = options.minUpdateVersion

  const { data: channelData, error: channelError } = await supabase
    .from('channels')
    .select('disable_auto_update, version ( min_update_version, native_packages )')
    .eq('name', channel)
    .eq('app_id', appid)
    .single()

  const updateMetadataRequired = !!channelData && channelData.disable_auto_update === 'version_number'

  // eslint-disable-next-line no-undef-init
  let localDependencies: Awaited<ReturnType<typeof getLocalDepenencies>> | undefined = undefined
  let finalCompatibility: Awaited<ReturnType<typeof checkCompatibility>>['finalCompatibility']

  // We only check compatibility IF the channel exists
  if (!channelError && channelData && channelData.version && (channelData.version as any).native_packages && !ignoreMetadataCheck) {
    const spinner = spinnerC()
    spinner.start(`Checking bundle compatibility with channel ${channel}`)
    const {
      finalCompatibility: finalCompatibilityWithChannel,
      localDependencies: localDependenciesWithChannel,
    } = await checkCompatibility(supabase, appid, channel, options.packageJson, options.nodeModules)

    finalCompatibility = finalCompatibilityWithChannel
    localDependencies = localDependenciesWithChannel

    if (finalCompatibility.find(x => x.localVersion !== x.remoteVersion)) {
      spinner.stop(`Bundle NOT compatible with ${channel} channel`)
      log.warn(`You can check compatibility with "${pm.runner} @capgo/cli bundle compatibility"`)

      if (autoMinUpdateVersion) {
        minUpdateVersion = bundle
        log.info(`Auto set min-update-version to ${minUpdateVersion}`)
      }
    }
    else if (autoMinUpdateVersion) {
      try {
        const { min_update_version: lastMinUpdateVersion } = channelData.version as any
        if (!lastMinUpdateVersion || !regexSemver.test(lastMinUpdateVersion)) {
          log.error('Invalid remote min update version, skipping auto setting compatibility')
          program.error('')
        }

        minUpdateVersion = lastMinUpdateVersion
        spinner.stop(`Auto set min-update-version to ${minUpdateVersion}`)
      }
      catch {
        log.error(`Cannot auto set compatibility, invalid data ${channelData}`)
        program.error('')
      }
    }
    else {
      spinner.stop(`Bundle compatible with ${channel} channel`)
    }
  }
  else if (!ignoreMetadataCheck) {
    log.warn(`Channel ${channel} is new or it's your first upload with compatibility check, it will be ignored this time`)
    localDependencies = await getLocalDepenencies(options.packageJson, options.nodeModules)

    if (autoMinUpdateVersion) {
      minUpdateVersion = bundle
      log.info(`Auto set min-update-version to ${minUpdateVersion}`)
    }
  }

  if (updateMetadataRequired && !minUpdateVersion && !ignoreMetadataCheck) {
    log.error(`You need to provide a min-update-version to upload a bundle to this channel`)
    program.error('')
  }

  if (minUpdateVersion) {
    if (!regexSemver.test(minUpdateVersion)) {
      log.error(`Your minimal version update ${minUpdateVersion}, is not valid it should follow semver convention : https://semver.org/`)
      program.error('')
    }
  }

  const hashedLocalDependencies = localDependencies
    ? new Map(localDependencies
      .filter(a => !!a.native && a.native !== undefined)
      .map(a => [a.name, a]))
    : new Map()

  const nativePackages = (hashedLocalDependencies.size > 0 || !options.ignoreMetadataCheck) ? Array.from(hashedLocalDependencies, ([name, value]) => ({ name, version: value.version })) : undefined

  return { nativePackages, minUpdateVersion }
}

async function checkTrial(supabase: SupabaseType, orgId: string, localConfig: localConfigType) {
  const { data: isTrial, error: isTrialsError } = await supabase
    .rpc('is_trial_org', { orgid: orgId })
    .single()
  if ((isTrial && isTrial > 0) || isTrialsError) {
  // TODO: Come back to this to fix for orgs v3
    log.warn(`WARNING !!\nTrial expires in ${isTrial} days`)
    log.warn(`Upgrade here: ${localConfig.hostWeb}/dashboard/settings/plans?oid=${orgId}`)
  }
}

async function checkVersionExists(supabase: SupabaseType, appid: string, bundle: string) {
  // check if app already exist
  // apikey is sooo legacy code, current prod does not use it
  // TODO: remove apikey and create a new function who not need it
  const { data: appVersion, error: appVersionError } = await supabase
    .rpc('exist_app_versions', { appid, apikey: '', name_version: bundle })
    .single()

  if (appVersion || appVersionError) {
    log.error(`Version ${bundle} already exists ${formatError(appVersionError)}`)
    program.error('')
  }
}

<<<<<<< HEAD
async function prepareBundleFile(path: string, options: Options, apikey: string, orgId: string, appid: string, maxUploadLength: number, alertUploadSize: number) {
=======
async function prepareBundleFile(path: string, options: Options, localConfig: localConfigType, apikey: string, orgId: string, appid: string) {
  let ivSessionKey
>>>>>>> 34312e8c
  let sessionKey
  let checksum = ''
  let zipped: Buffer | null = null
  let encryptionMethod = 'none' as 'none' | 'v2' | 'v1'
  let finalKeyData = ''
  const key = options.key
  const keyV2 = options.keyV2

  zipped = await zipFile(path)
  const s = spinnerC()
  s.start(`Calculating checksum`)
  if ((keyV2 || options.keyDataV2 || existsSync(baseKeyV2)) && key !== false) {
    checksum = await getChecksum(zipped, 'sha256')
  }
  else {
    checksum = await getChecksum(zipped, 'crc32')
  }
  s.stop(`Checksum: ${checksum}`)
  // key should be undefined or a string if false it should ingore encryption DO NOT REPLACE key === false With !key it will not work
  if (key === false) {
    log.info(`Encryption ignored`)
  }
  else if ((keyV2 || existsSync(baseKeyV2) || options.keyDataV2) && !options.oldEncryption) {
    const privateKey = typeof keyV2 === 'string' ? keyV2 : baseKeyV2
    let keyDataV2 = options.keyDataV2 || ''
    if (!keyDataV2 && !existsSync(privateKey)) {
      log.error(`Cannot find private key ${privateKey}`)
      program.error('')
    }
    await sendEvent(apikey, {
      channel: 'app',
      event: 'App encryption v2',
      icon: '🔑',
      user_id: orgId,
      tags: {
        'app-id': appid,
      },
      notify: false,
    })
    if (!keyDataV2) {
      const keyFile = readFileSync(privateKey)
      keyDataV2 = keyFile.toString()
    }
    log.info(`Encrypting your bundle with V2`)
    const { sessionKey: sKey, ivSessionKey: ivKey } = generateSessionKey(keyDataV2)
    const encryptedData = encryptSourceV2(zipped, sKey, ivKey)
    checksum = encryptChecksumV2(checksum, keyDataV2)
    ivSessionKey = ivKey
    sessionKey = sKey
    encryptionMethod = 'v2'
    finalKeyData = keyDataV2
    if (options.displayIvSession) {
      log.info(`Your Iv Session key is ${ivSessionKey},
    keep it safe, you will need it to decrypt your bundle.
    It will be also visible in your dashboard\n`)
    }
    zipped = encryptedData
  }
  else if (key || options.keyData || existsSync(baseKeyPub)) {
    log.warn(`WARNING !!\nYou are using old encryption key, it's not secure enouth and it should be migrate on v2, here is the migration guide: https://capgo.app/docs/cli/migrations/encryption/`)
    const publicKey = typeof key === 'string' ? key : baseKeyPub
    let keyData = options.keyData || ''
    // check if publicKey exist
    if (!keyData && !existsSync(publicKey)) {
      log.error(`Cannot find public key ${publicKey}`)
      program.error('')
    }
    await sendEvent(apikey, {
      channel: 'app',
      event: 'App encryption',
      icon: '🔑',
      user_id: orgId,
      tags: {
        'app-id': appid,
      },
      notify: false,
    })
    // open with fs publicKey path
    if (!keyData) {
      const keyFile = readFileSync(publicKey)
      keyData = keyFile.toString()
    }
    // encrypt
    encryptionMethod = 'v1'
    finalKeyData = keyData
    log.info(`Encrypting your bundle`)
    const res = encryptSource(zipped, keyData)
    ivSessionKey = res.ivSessionKey
    if (options.displayIvSession) {
      log.info(`Your Iv Session key is ${ivSessionKey},
keep it safe, you will need it to decrypt your bundle.
It will be also visible in your dashboard\n`)
    }
    zipped = res.encryptedData
  }
  const mbSize = Math.floor((zipped?.byteLength ?? 0) / 1024 / 1024)
  const mbSizeMax = Math.floor(maxUploadLength / 1024 / 1024)
  if (zipped?.byteLength > maxUploadLength) {
    log.error(`The bundle size is ${mbSize} Mb, this is greater than the maximum upload length ${mbSizeMax} Mb, please reduce the size of your bundle`)
    program.error('')
  }
  else if (zipped?.byteLength > alertUploadSize) {
    log.warn(`WARNING !!\nThe bundle size is ${mbSize} Mb, this may take a while to download for users\n`)
    log.info(`Learn how to optimize your assets https://capgo.app/blog/optimise-your-images-for-updates/\n`)
    await sendEvent(apikey, {
      channel: 'app-error',
      event: 'App Too Large',
      icon: '🚛',
      user_id: orgId,
      tags: {
        'app-id': appid,
      },
      notify: false,
    })
  }

  return { zipped, ivSessionKey, sessionKey, checksum, encryptionMethod, finalKeyData }
}

async function uploadBundleToCapgoCloud(apikey: string, supabase: SupabaseType, appid: string, bundle: string, orgId: string, zipped: Buffer, options: Options, tusChunkSize: number) {
  const spinner = spinnerC()
  spinner.start(`Uploading Bundle`)
  const startTime = performance.now()
  let isTus = false
  if (options.dryUpload) {
    spinner.stop(`Dry run, bundle not uploaded\nBundle uploaded 💪 in 0 seconds`)
    return
  }
  try {
    const localConfig = await getLocalConfig()
    if ((options.multipart !== undefined && options.multipart) || (options.tus !== undefined && options.tus)) {
      if (options.multipart) {
        log.info(`Uploading bundle with multipart is deprecated, we upload with TUS instead`)
      }
      else {
        log.info(`Uploading bundle with TUS protocol`)
      }
      await uploadTUS(apikey, zipped, orgId, appid, bundle, spinner, localConfig, tusChunkSize)
      isTus = true
      const filePath = `orgs/${orgId}/apps/${appid}/${bundle}.zip`
      const { error: changeError } = await supabase
        .from('app_versions')
        .update({ r2_path: filePath })
        .eq('name', bundle)
        .eq('app_id', appid)
      if (changeError) {
        log.error(`Cannot finish TUS upload ${formatError(changeError)}`)
        Promise.reject(new Error('Cannot finish TUS upload'))
      }
    }
    else {
      const url = await uploadUrl(supabase, appid, bundle)
      if (!url) {
        log.error(`Cannot get upload url`)
        Promise.reject(new Error('Cannot get upload url'))
      }
      await ky.put(url, {
        timeout: options.timeout || UPLOAD_TIMEOUT,
        retry: 5,
        body: zipped,
      })
    }
  }
  catch (errorUpload) {
    const endTime = performance.now()
    const uploadTime = ((endTime - startTime) / 1000).toFixed(2)
    spinner.stop(`Failed to upload bundle ( after ${uploadTime} seconds)`)
    if (errorUpload instanceof HTTPError) {
      const body = await errorUpload.response.json<{ error?: string, status?: string, message?: string }>()
      log.error(`Response Error: ${body.error || body.status || body.message}`)
    }
    else {
      if (!options.tus) {
        log.error(`Cannot upload bundle ( try again with --tus option) ${formatError(errorUpload)}`)
      }
      else {
        log.error(`Cannot upload bundle please contact support if the issue persists ${formatError(errorUpload)}`)
      }
    }
    // call delete version on path /delete_failed_version to delete the version
    await deletedFailedVersion(supabase, appid, bundle)
    program.error('')
  }

  const endTime = performance.now()
  const uploadTime = ((endTime - startTime) / 1000).toFixed(2)
  spinner.stop(`Bundle uploaded 💪 in (${uploadTime} seconds)`)
  await sendEvent(apikey, {
    channel: 'performance',
    event: isTus ? 'TUS upload zip performance' : 'Upload zip performance',
    icon: '🚄',
    user_id: orgId,
    tags: {
      'app-id': appid,
      'time': uploadTime,
    },
    notify: false,
  })
}

async function setVersionInChannel(
  supabase: SupabaseType,
  apikey: string,
  displayBundleUrl: boolean,
  bundle: string,
  channel: string,
  userId: string,
  orgId: string,
  appid: string,
  localConfig: localConfigType,
) {
  const { data: versionId } = await supabase
    .rpc('get_app_versions', { apikey, name_version: bundle, appid })
    .single()

  if (!versionId) {
    log.warn('Cannot get version id, cannot set channel')
    program.error('')
  }
  const { error: dbError3, data } = await updateOrCreateChannel(supabase, {
    name: channel,
    app_id: appid,
    created_by: userId,
    version: versionId,
    owner_org: orgId,
  })
  if (dbError3) {
    log.error(`Cannot set channel, the upload key is not allowed to do that, use the "all" for this. ${formatError(dbError3)}`)
    program.error('')
  }
  const appidWeb = convertAppName(appid)
  const bundleUrl = `${localConfig.hostWeb}/app/p/${appidWeb}/channel/${data.id}`
  if (data?.public)
    log.info('Your update is now available in your public channel 🎉')
  else if (data?.id)
    log.info(`Link device to this bundle to try it: ${bundleUrl}`)

  if (displayBundleUrl) {
    log.info(`Bundle url: ${bundleUrl}`)
  }
  else if (!versionId) {
    log.warn('Cannot set bundle with upload key, use key with more rights for that')
    program.error('')
  }
}

export async function getDefaulUploadChannel(appId: string, supabase: SupabaseType, hostWeb: string) {
  const { error, data } = await supabase.from('apps')
    .select('default_upload_channel')
    .single()

  if (error) {
    log.warn('Cannot find default upload channel')
    const appIdUrl = convertAppName(appId)
    log.info(`You can set it here:  ${hostWeb}/app/p/${appIdUrl}/settings`)
    return null
  }

  return data.default_upload_channel
}

export async function uploadBundle(preAppid: string, options: Options, shouldExit = true) {
  intro(`Uploading with CLI version ${pack.version}`)
  let sessionKey: Buffer | undefined
  const pm = getPMAndCommand()
  await checkAlerts()

  const { s3Region, s3Apikey, s3Apisecret, s3BucketName, s3Endpoint, s3Port, s3SSL } = options

  const apikey = getApikey(options)
  const extConfig = await getConfig()
  const fileConfig = await getRemoteFileConfig()
  const { appid, path } = getAppIdAndPath(preAppid, options, extConfig.config)
  const bundle = await getBundle(extConfig.config, options)

  if (options.autoSetBundle) {
    await updateConfig({ version: bundle })
  }

  checkNotifyAppReady(options, path)

  log.info(`Upload ${appid}@${bundle} started from path "${path}" to Capgo cloud`)

  const localConfig = await getLocalConfig()
  const supabase = await createSupabaseClient(apikey)
  const userId = await verifyUser(supabase, apikey, ['write', 'all', 'upload'])
  const channel = options.channel || await getDefaulUploadChannel(appid, supabase, localConfig.hostWeb) || 'dev'

  // Now if it does exist we will fetch the org id
  const orgId = await getOrganizationId(supabase, appid)
  await checkPlanValid(supabase, orgId, apikey, appid, true)
  await checkTrial(supabase, orgId, localConfig)

  const { nativePackages, minUpdateVersion } = await verifyCompatibility(supabase, pm, options, channel, appid, bundle)
  await checkVersionExists(supabase, appid, bundle)

  if (options.external && !options.external.startsWith('https://')) {
    log.error(`External link should should start with "https://" current is "${options.external}"`)
    program.error('')
  }

  const versionData = {
    name: bundle,
    app_id: appid,
    session_key: undefined as undefined | string,
    external_url: options.external,
    storage_provider: options.external ? 'external' : 'r2-direct',
    min_update_version: minUpdateVersion,
    native_packages: nativePackages,
    owner_org: orgId,
    user_id: userId,
    checksum: undefined as undefined | string,
  } as Database['public']['Tables']['app_versions']['Insert']

  let zipped: Buffer | null = null
  let encryptionMethod = 'none' as 'none' | 'v2' | 'v1'
  let finalKeyData = ''
  if (!options.external) {
<<<<<<< HEAD
    const { zipped: _zipped, sessionKey, checksum } = await prepareBundleFile(path, options, apikey, orgId, appid, fileConfig.maxUploadLength, fileConfig.alertUploadSize)
    versionData.session_key = sessionKey
=======
    const { zipped: _zipped, ivSessionKey, checksum, sessionKey: sk, encryptionMethod: em, finalKeyData: fkd } = await prepareBundleFile(path, options, localConfig, apikey, orgId, appid)
    versionData.session_key = ivSessionKey
>>>>>>> 34312e8c
    versionData.checksum = checksum
    sessionKey = sk
    zipped = _zipped
    encryptionMethod = em
    finalKeyData = fkd
    if (!options.ignoreChecksumCheck) {
      await checkChecksum(supabase, appid, channel, checksum)
    }
  }
  else {
    await sendEvent(apikey, {
      channel: 'app',
      event: 'App external',
      icon: '📤',
      user_id: orgId,
      tags: {
        'app-id': appid,
      },
      notify: false,
    })
    versionData.session_key = options.ivSessionKey
    versionData.checksum = options.encryptedChecksum
  }

  // ALLOW TO OVERRIDE THE FILE CONFIG WITH THE OPTIONS IF THE FILE CONFIG IS FORCED
  if (!fileConfig.TUSUpload || options.external) {
    options.tus = false
  }
  else {
    options.tus = options.tus || fileConfig.TUSUploadForced
  }
  if (!fileConfig.partialUpload || options.external) {
    options.partial = false
  }
  else {
    options.partial = options.partial || options.partialOnly || fileConfig.partialUploadForced
  }

  if (options.encryptPartial && encryptionMethod === 'v1') {
    log.error('You cannot encrypt the partial update if you are not using the v2 encryption method')
    program.error('')
  }

  const manifest: manifestType = options.partial ? await prepareBundlePartialFiles(path, apikey, orgId, appid, options.encryptPartial ? encryptionMethod : 'none', finalKeyData) : []

  const { error: dbError } = await updateOrCreateVersion(supabase, versionData)
  if (dbError) {
    log.error(`Cannot add bundle ${formatError(dbError)}`)
    program.error('')
  }
  if (options.tusChunkSize && options.tusChunkSize > fileConfig.maxChunkSize) {
    log.error(`Chunk size ${options.tusChunkSize} is greater than the maximum chunk size ${fileConfig.maxChunkSize}, using the maximum chunk size`)
    options.tusChunkSize = fileConfig.maxChunkSize
  }
  else if (!options.tusChunkSize) {
    options.tusChunkSize = fileConfig.maxChunkSize
  }

  if (zipped && (s3BucketName || s3Endpoint || s3Region || s3Apikey || s3Apisecret || s3Port || s3SSL)) {
    if (!s3BucketName || !s3Endpoint || !s3Region || !s3Apikey || !s3Apisecret || !s3Port) {
      log.error('Missing argument, for S3 upload you need to provide a bucket name, endpoint, region, port, API key, and API secret')
      program.error('')
    }

    log.info('Uploading to S3')
    const s3Client = new S3Client({
      endPoint: s3Endpoint,
      region: s3Region,
      port: s3Port,
      useSSL: s3SSL,
      bucket: s3BucketName,
      accessKey: s3Apikey,
      secretKey: s3Apisecret,
    })
    const fileName = `${appid}-${bundle}`
    const encodeFileName = encodeURIComponent(fileName)
    await s3Client.putObject(fileName, Uint8Array.from(zipped))
    versionData.external_url = `https://${s3Endpoint}/${encodeFileName}`
    versionData.storage_provider = 'external'
  }
  else if (zipped) {
    if (!options.partialOnly) {
      await uploadBundleToCapgoCloud(apikey, supabase, appid, bundle, orgId, zipped, options, options.tusChunkSize)
    }

    let finalManifest: Awaited<ReturnType<typeof uploadPartial>> | null = null
    try {
      if (options.dryUpload) {
        options.partial = false
      }
      const encryptionData = versionData.session_key && options.encryptPartial && sessionKey
        ? {
            sessionKey,
            ivSessionKey: versionData.session_key,
          }
        : undefined

      finalManifest = options.partial
        ? await uploadPartial(
          apikey,
          manifest,
          path,
          appid,
          bundle,
          orgId,
          encryptionData,
          options.tusChunkSize,
        )
        : null
    }
    catch (err) {
      log.info(`Failed to upload partial files to capgo cloud. Error: ${formatError(err)}. This is not a critical error, the bundle has been uploaded without the partial files`)
    }

    versionData.storage_provider = 'r2'
    versionData.manifest = finalManifest
    const { error: dbError2 } = await updateOrCreateVersion(supabase, versionData)
    if (dbError2) {
      log.error(`Cannot update bundle ${formatError(dbError2)}`)
      program.error('')
    }
  }

  // Check we have app access to this appId
  const permissions = await checkAppExistsAndHasPermissionOrgErr(supabase, apikey, appid, OrganizationPerm.upload)

  if (hasOrganizationPerm(permissions, OrganizationPerm.write)) {
    await setVersionInChannel(supabase, apikey, !!options.bundleUrl, bundle, channel, userId, orgId, appid, localConfig)
  }
  else {
    log.warn('Cannot set channel as a upload organization member')
  }

  await sendEvent(apikey, {
    channel: 'app',
    event: 'App Uploaded',
    icon: '⏫',
    user_id: orgId,
    tags: {
      'app-id': appid,
    },
    notify: false,
  })
  if (shouldExit) {
    outro('Time to share your update to the world 🌍')
    exit()
  }
  return true
}

function checkValidOptions(options: Options) {
  if (options.ivSessionKey && !options.external) {
    log.error('You need to provide an external url if you want to use the --iv-session-key option')
    program.error('')
  }
  if (options.encryptedChecksum && !options.external) {
    log.error('You need to provide an external url if you want to use the --encrypted-checksum option')
    program.error('')
  }
  if (options.partial && options.external) {
    log.error('You cannot use the --partial option with an external url')
    program.error('')
  }
  if (options.tus && options.external) {
    log.error('You cannot use the --tus option with an external url')
    program.error('')
  }
  if (options.dryUpload && options.external) {
    log.error('You cannot use the --dry-upload option with an external url')
    program.error('')
  }
  if (options.multipart && options.external) {
    log.error('You cannot use the --multipart option with an external url')
    program.error('')
  }
  // cannot set key if external
  if (options.external && (options.key || options.keyData || options.keyV2 || options.keyDataV2)) {
    log.error('You cannot set a key if you are uploading to an external url')
    program.error('')
  }
  // cannot set key and key-v2
  if ((options.key || options.keyData) && (options.keyV2 || options.keyDataV2)) {
    log.error('You cannot set both key and key-v2')
    program.error('')
  }
  // cannot set key and key-data
  if (options.key && options.keyData) {
    log.error('You cannot set both key and key-data')
    program.error('')
  }
  // cannot set key-v2 and key-data-v2
  if (options.keyV2 && options.keyDataV2) {
    log.error('You cannot set both key-v2 and key-data-v2')
    program.error('')
  }
  // cannot set s3 and external
  if (options.external && (options.s3Region || options.s3Apikey || options.s3Apisecret || options.s3Endpoint || options.s3BucketName || options.s3Port || options.s3SSL)) {
    log.error('You cannot set S3 options if you are uploading to an external url, it\'s automatically handled')
    program.error('')
  }
  // cannot set --encrypted-checksum if not external
  if (options.encryptedChecksum && !options.external) {
    log.error('You cannot set the --encrypted-checksum option if you are not uploading to an external url')
    program.error('')
  }
  // cannot set min-update-version and auto-min-update-version
  if (options.minUpdateVersion && options.autoMinUpdateVersion) {
    log.error('You cannot set both min-update-version and auto-min-update-version, use only one of them')
    program.error('')
  }
}

export async function uploadCommand(appid: string, options: Options) {
  try {
    checkValidOptions(options)
    await uploadBundle(appid, options, true)
  }
  catch (error) {
    log.error(formatError(error))
    program.error('')
  }
}<|MERGE_RESOLUTION|>--- conflicted
+++ resolved
@@ -244,12 +244,8 @@
   }
 }
 
-<<<<<<< HEAD
 async function prepareBundleFile(path: string, options: Options, apikey: string, orgId: string, appid: string, maxUploadLength: number, alertUploadSize: number) {
-=======
-async function prepareBundleFile(path: string, options: Options, localConfig: localConfigType, apikey: string, orgId: string, appid: string) {
   let ivSessionKey
->>>>>>> 34312e8c
   let sessionKey
   let checksum = ''
   let zipped: Buffer | null = null
@@ -568,13 +564,8 @@
   let encryptionMethod = 'none' as 'none' | 'v2' | 'v1'
   let finalKeyData = ''
   if (!options.external) {
-<<<<<<< HEAD
-    const { zipped: _zipped, sessionKey, checksum } = await prepareBundleFile(path, options, apikey, orgId, appid, fileConfig.maxUploadLength, fileConfig.alertUploadSize)
-    versionData.session_key = sessionKey
-=======
-    const { zipped: _zipped, ivSessionKey, checksum, sessionKey: sk, encryptionMethod: em, finalKeyData: fkd } = await prepareBundleFile(path, options, localConfig, apikey, orgId, appid)
+    const { zipped: _zipped, ivSessionKey, checksum, sessionKey: sk, encryptionMethod: em, finalKeyData: fkd } = await prepareBundleFile(path, options, apikey, orgId, appid, fileConfig.maxUploadLength, fileConfig.alertUploadSize)
     versionData.session_key = ivSessionKey
->>>>>>> 34312e8c
     versionData.checksum = checksum
     sessionKey = sk
     zipped = _zipped
