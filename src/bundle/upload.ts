--- conflicted
+++ resolved
@@ -151,13 +151,8 @@
       }
     }
     spinner.stop(`Bundle compatible with ${channel} channel`);
-<<<<<<< HEAD
-  } else {
+  } else if (!ignoreMetadataCheck) {
     p.log.warn(`Channel ${channel} is new or it's your first upload with compatibility check, it will be ignored this time`);
-=======
-  } else if (!ignoreMetadataCheck) {
-    p.log.warn(`Channel ${channel} does not exist or previous metadata does not exist, cannot check compatibility`);
->>>>>>> 1c8eef52
     localDependencies = await getLocalDepenencies()
 
     if (autoMinUpdateVersion) {
