import { randomUUID } from 'node:crypto'
import { existsSync, readFileSync } from 'node:fs'
import process from 'node:process'
import type { Buffer } from 'node:buffer'
import AdmZip from 'adm-zip'
import { program } from 'commander'
import * as p from '@clack/prompts'
import { checksum as getChecksum } from '@tomasklaen/checksum'
import ciDetect from 'ci-info'
import ky from 'ky'
import { checkLatest } from '../api/update'
import { checkAppExistsAndHasPermissionOrgErr } from '../api/app'
import { encryptSource } from '../api/crypto'
import type {
  OptionsBase,
} from '../utils'
import {
  OrganizationPerm,
  baseKey,
  checKOldEncryption,
  checkCompatibility,
  checkPlanValid,
  convertAppName,
  createSupabaseClient,
  findSavedKey,
  formatError,
  getAppOwner,
  getConfig,
  getLocalConfig,
  getLocalDepenencies,
  hasOrganizationPerm,
  regexSemver,
  requireUpdateMetadata,
  updateOrCreateChannel,
  updateOrCreateVersion,
  uploadUrl,
  useLogSnag,
  verifyUser,
} from '../utils'
import { checkIndexPosition, searchInDirectory } from './check'

const alertMb = 20

interface Options extends OptionsBase {
  bundle?: string
  path?: string
  channel?: string
  displayIvSession?: boolean
  external?: string
  key?: boolean | string
  keyData?: string
  ivSessionKey?: string
  bundleUrl?: boolean
  codeCheck?: boolean
  minUpdateVersion?: string
  autoMinUpdateVersion?: boolean
  ignoreMetadataCheck?: boolean
}

export async function uploadBundle(appid: string, options: Options, shouldExit = true) {
  p.intro(`Uploading`)
  await checkLatest()
  let { bundle, path, channel } = options
  const { external, key, displayIvSession, autoMinUpdateVersion, ignoreMetadataCheck } = options
  let { minUpdateVersion } = options
  options.apikey = options.apikey || findSavedKey()
  const snag = useLogSnag()

  channel = channel || 'dev'

  const config = await getConfig()
  const localS3: boolean = (config.app.extConfig.plugins && config.app.extConfig.plugins.CapacitorUpdater
    && config.app.extConfig.plugins.CapacitorUpdater.localS3) === true

  const checkNotifyAppReady = options.codeCheck
  appid = appid || config?.app?.appId
  // create bundle name format : 1.0.0-beta.x where x is a uuid
  const uuid = randomUUID().split('-')[0]
  bundle = bundle || config?.app?.extConfig?.plugins?.CapacitorUpdater?.version || config?.app?.package?.version || `0.0.1-beta.${uuid}`
  // check if bundle is valid
  if (!regexSemver.test(bundle)) {
    p.log.error(`Your bundle name ${bundle}, is not valid it should follow semver convention : https://semver.org/`)
    program.error('')
  }
  path = path || config?.app?.webDir
  if (!options.apikey) {
    p.log.error(`Missing API key, you need to provide a API key to upload your bundle`)
    program.error('')
  }
  if (!appid || !bundle || !path) {
    p.log.error('Missing argument, you need to provide a appid and a bundle and a path, or be in a capacitor project')
    program.error('')
  }
  // check if path exist
  if (!existsSync(path)) {
    p.log.error(`Path ${path} does not exist, build your app first, or provide a valid path`)
    program.error('')
  }

  if (typeof checkNotifyAppReady === 'undefined' || checkNotifyAppReady) {
    const isPluginConfigured = searchInDirectory(path, 'notifyAppReady')
    if (!isPluginConfigured) {
      p.log.error(`notifyAppReady() is missing in the source code. see: https://capgo.app/docs/plugin/api/#notifyappready`)
      program.error('')
    }
    const foundIndex = checkIndexPosition(path)
    if (!foundIndex) {
      p.log.error(`index.html is missing in the root folder or in the only folder in the root folder`)
      program.error('')
    }
  }

  p.log.info(`Upload ${appid}@${bundle} started from path "${path}" to Capgo cloud`)

  const localConfig = await getLocalConfig()
  const supabase = await createSupabaseClient(options.apikey)
  const userId = await verifyUser(supabase, options.apikey, ['write', 'all', 'upload'])
  // Check we have app access to this appId
  // await checkAppExistsAndHasPermissionErr(supabase, options.apikey, appid);

  const permissions = await checkAppExistsAndHasPermissionOrgErr(supabase, options.apikey, appid, OrganizationPerm.upload)
  await checkPlanValid(supabase, userId, options.apikey, appid, true)

  const updateMetadataRequired = await requireUpdateMetadata(supabase, channel)

  // Check compatibility here
  const { data: channelData, error: channelError } = await supabase
    .from('channels')
    .select('version ( minUpdateVersion, native_packages )')
    .eq('name', channel)
    .eq('app_id', appid)
    .single()

  // eslint-disable-next-line no-undef-init
  let localDependencies: Awaited<ReturnType<typeof getLocalDepenencies>> | undefined = undefined
  let finalCompatibility: Awaited<ReturnType<typeof checkCompatibility>>['finalCompatibility']

  // We only check compatibility IF the channel exists
  if (!channelError && channelData && channelData.version && (channelData.version as any).native_packages && !ignoreMetadataCheck) {
    const spinner = p.spinner()
    spinner.start(`Checking bundle compatibility with channel ${channel}`)
    const {
      finalCompatibility: finalCompatibilityWithChannel,
      localDependencies: localDependenciesWithChannel,
    } = await checkCompatibility(supabase, appid, channel)

    finalCompatibility = finalCompatibilityWithChannel
    localDependencies = localDependenciesWithChannel

    if (finalCompatibility.find(x => x.localVersion !== x.remoteVersion)) {
      p.log.error(`Your bundle is not compatible with the channel ${channel}`)
      p.log.warn(`You can check compatibility with "npx @capgo/cli bundle compatibility"`)

      if (autoMinUpdateVersion) {
        minUpdateVersion = bundle
        p.log.info(`Auto set min-update-version to ${minUpdateVersion}`)
      }
    }
    else if (autoMinUpdateVersion) {
      try {
        const { minUpdateVersion: lastMinUpdateVersion } = channelData.version as any
        if (!lastMinUpdateVersion || !regexSemver.test(lastMinUpdateVersion)) {
          p.log.error('Invalid remote min update version, skipping auto setting compatibility')
          program.error('')
        }

        minUpdateVersion = lastMinUpdateVersion
        p.log.info(`Auto set min-update-version to ${minUpdateVersion}`)
      }
      catch (error) {
        p.log.error(`Cannot auto set compatibility, invalid data ${channelData}`)
        program.error('')
      }
    }
    spinner.stop(`Bundle compatible with ${channel} channel`)
  }
  else if (!ignoreMetadataCheck) {
    p.log.warn(`Channel ${channel} is new or it's your first upload with compatibility check, it will be ignored this time`)
    localDependencies = await getLocalDepenencies()

    if (autoMinUpdateVersion) {
      minUpdateVersion = bundle
      p.log.info(`Auto set min-update-version to ${minUpdateVersion}`)
    }
  }

  if (updateMetadataRequired && !minUpdateVersion && !ignoreMetadataCheck) {
    p.log.error(`You need to provide a min-update-version to upload a bundle to this channel`)
    program.error('')
  }

  if (minUpdateVersion) {
    if (!regexSemver.test(minUpdateVersion)) {
      p.log.error(`Your minimal version update ${minUpdateVersion}, is not valid it should follow semver convention : https://semver.org/`)
      program.error('')
    }
  }

  const { data: isTrial, error: isTrialsError } = await supabase
    .rpc('is_trial', { userid: userId })
    .single()
  if ((isTrial && isTrial > 0) || isTrialsError) {
    p.log.warn(`WARNING !!\nTrial expires in ${isTrial} days`)
    p.log.warn(`Upgrade here: ${localConfig.hostWeb}/dashboard/settings/plans`)
  }

  // check if app already exist
  const { data: appVersion, error: appVersionError } = await supabase
    .rpc('exist_app_versions', { appid, apikey: options.apikey, name_version: bundle })
    .single()

  if (appVersion || appVersionError) {
    p.log.error(`Version already exists ${formatError(appVersionError)}`)
    program.error('')
  }
  // make bundle safe for s3 name https://docs.aws.amazon.com/AmazonS3/latest/userguide/object-keys.html
  const safeBundle = bundle.replace(/[^a-zA-Z0-9-_.!*'()]/g, '__')
  const fileName = `${safeBundle}.zip`

  let sessionKey
  let checksum = ''
  let zipped: Buffer | null = null
  if (!external) {
    const zip = new AdmZip()
    zip.addLocalFolder(path)
    zipped = zip.toBuffer()
    const s = p.spinner()
    s.start(`Calculating checksum`)
    checksum = await getChecksum(zipped, 'crc32')
    s.stop(`Checksum: ${checksum}`)
<<<<<<< HEAD
    if (key || existsSync(baseKey)) {
      await checKOldEncryption()
      const privateKey = typeof key === 'string' ? key : baseKey
=======
    // key should be undefined or a string if false it should ingore encryption
    if (key === false) {
      p.log.info(`Encryption ignored`)
    }
    else if (key || existsSync(baseKeyPub)) {
      const publicKey = typeof key === 'string' ? key : baseKeyPub
>>>>>>> 11eed1a5
      let keyData = options.keyData || ''
      // check if privateKey exist
      if (!keyData && !existsSync(privateKey)) {
        p.log.error(`Cannot find private key ${privateKey}`)
        if (ciDetect.isCI)
          program.error('')

        const res = await p.confirm({ message: 'Do you want to use our public key ?' })
        if (!res) {
          p.log.error(`Error: Missing public key`)
          program.error('')
        }
        keyData = localConfig.signKey || ''
      }
      await snag.track({
        channel: 'app',
        event: 'App encryption',
        icon: '🔑',
        user_id: userId,
        tags: {
          'app-id': appid,
        },
        notify: false,
      }).catch()
      // open with fs privateKey path
      if (!keyData) {
        const keyFile = readFileSync(privateKey)
        keyData = keyFile.toString()
      }
      // encrypt
      p.log.info(`Encrypting your bundle`)
      const res = encryptSource(zipped, keyData)
      sessionKey = res.ivSessionKey
      if (displayIvSession) {
        p.log.info(`Your Iv Session key is ${sessionKey},
keep it safe, you will need it to decrypt your bundle.
It will be also visible in your dashboard\n`)
      }
      zipped = res.encryptedData
    }
    const mbSize = Math.floor(zipped.byteLength / 1024 / 1024)
    if (mbSize > alertMb) {
      p.log.warn(`WARNING !!\nThe app size is ${mbSize} Mb, this may take a while to download for users\n`)
      p.log.info(`Learn how to optimize your assets https://capgo.app/blog/optimise-your-images-for-updates/\n`)
      await snag.track({
        channel: 'app-error',
        event: 'App Too Large',
        icon: '🚛',
        user_id: userId,
        tags: {
          'app-id': appid,
        },
        notify: false,
      }).catch()
    }
  }
  else if (external && !external.startsWith('https://')) {
    p.log.error(`External link should should start with "https://" current is "${external}"`)
    program.error('')
  }
  else {
    await snag.track({
      channel: 'app',
      event: 'App external',
      icon: '📤',
      user_id: userId,
      tags: {
        'app-id': appid,
      },
      notify: false,
    }).catch()
    sessionKey = options.ivSessionKey
  }

  const hashedLocalDependencies = localDependencies
    ? new Map(localDependencies
      .filter(a => !!a.native && a.native !== undefined)
      .map(a => [a.name, a]))
    : new Map()

  const nativePackages = (hashedLocalDependencies.size > 0 || !options.ignoreMetadataCheck) ? Array.from(hashedLocalDependencies, ([name, value]) => ({ name, version: value.version })) : undefined

  const appOwner = await getAppOwner(supabase, appid)

  const versionData = {
    bucket_id: external ? undefined : fileName,
    user_id: appOwner,
    name: bundle,
    app_id: appid,
    session_key: sessionKey,
    external_url: external,
    storage_provider: external ? 'external' : 'r2-direct',
    minUpdateVersion,
    native_packages: nativePackages,
    checksum,
  }
  const { error: dbError } = await updateOrCreateVersion(supabase, versionData)
  if (dbError) {
    p.log.error(`Cannot add bundle ${formatError(dbError)}`)
    program.error('')
  }
  if (!external && zipped) {
    const spinner = p.spinner()
    spinner.start(`Uploading Bundle`)

    const url = await uploadUrl(supabase, appid, fileName)
    if (!url) {
      p.log.error(`Cannot get upload url`)
      program.error('')
    }
    await ky.put(url, {
      timeout: 60000,
      body: zipped,
      headers: (!localS3
        ? {
            'Content-Type': 'application/octet-stream',
            'Cache-Control': 'public, max-age=456789, immutable',
            'x-amz-meta-crc32': checksum,
          }
        : undefined),
    })
    versionData.storage_provider = 'r2'
    const { error: dbError2 } = await updateOrCreateVersion(supabase, versionData)
    if (dbError2) {
      p.log.error(`Cannot update bundle ${formatError(dbError2)}`)
      program.error('')
    }
    spinner.stop('Bundle Uploaded 💪')
  }
  const { data: versionId } = await supabase
    .rpc('get_app_versions', { apikey: options.apikey, name_version: bundle, appid })
    .single()

  if (versionId && hasOrganizationPerm(permissions, OrganizationPerm.write)) {
    const { error: dbError3, data } = await updateOrCreateChannel(supabase, {
      name: channel,
      app_id: appid,
      created_by: appOwner,
      version: versionId,
    })
    if (dbError3) {
      p.log.error(`Cannot set channel, the upload key is not allowed to do that, use the "all" for this. ${formatError(dbError3)}`)
      program.error('')
    }
    const appidWeb = convertAppName(appid)
    const bundleUrl = `${localConfig.hostWeb}/app/p/${appidWeb}/channel/${data.id}`
    if (data?.public)
      p.log.info('Your update is now available in your public channel 🎉')
    else if (data?.id)
      p.log.info(`Link device to this bundle to try it: ${bundleUrl}`)

    if (options.bundleUrl)
      p.log.info(`Bundle url: ${bundleUrl}`)
  }
  else if (!versionId) {
    p.log.warn('Cannot set bundle with upload key, use key with more rights for that')
    program.error('')
  }
  else if (!hasOrganizationPerm(permissions, OrganizationPerm.write)) {
    p.log.warn('Cannot set channel as a upload organization member')
  }
  await snag.track({
    channel: 'app',
    event: 'App Uploaded',
    icon: '⏫',
    user_id: userId,
    tags: {
      'app-id': appid,
    },
    notify: false,
  }).catch()
  if (shouldExit) {
    p.outro('Time to share your update to the world 🌍')
    process.exit()
  }
  return true
}

export async function uploadCommand(apikey: string, options: Options) {
  try {
    await uploadBundle(apikey, options, true)
  }
  catch (error) {
    p.log.error(formatError(error))
    program.error('')
  }
}

export async function uploadDeprecatedCommand(apikey: string, options: Options) {
  p.log.warn('⚠️  This command is deprecated, use "npx @capgo/cli bundle upload" instead ⚠️')
  try {
    await uploadBundle(apikey, options, true)
  }
  catch (error) {
    p.log.error(formatError(error))
    program.error('')
  }
}<|MERGE_RESOLUTION|>--- conflicted
+++ resolved
@@ -228,18 +228,12 @@
     s.start(`Calculating checksum`)
     checksum = await getChecksum(zipped, 'crc32')
     s.stop(`Checksum: ${checksum}`)
-<<<<<<< HEAD
-    if (key || existsSync(baseKey)) {
+    if (key === false) {
+      p.log.info(`Encryption ignored`)
+    }
+    else if (key || existsSync(baseKey)) {
       await checKOldEncryption()
       const privateKey = typeof key === 'string' ? key : baseKey
-=======
-    // key should be undefined or a string if false it should ingore encryption
-    if (key === false) {
-      p.log.info(`Encryption ignored`)
-    }
-    else if (key || existsSync(baseKeyPub)) {
-      const publicKey = typeof key === 'string' ? key : baseKeyPub
->>>>>>> 11eed1a5
       let keyData = options.keyData || ''
       // check if privateKey exist
       if (!keyData && !existsSync(privateKey)) {
