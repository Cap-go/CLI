--- conflicted
+++ resolved
@@ -1,10 +1,6 @@
 {
   "name": "@capgo/cli",
-<<<<<<< HEAD
-  "version": "3.14.44-alpha.1",
-=======
   "version": "3.14.50",
->>>>>>> 7b3b0d39
   "description": "A CLI to upload to capgo servers",
   "main": "dist/index.js",
   "bin": {
