--- conflicted
+++ resolved
@@ -1,10 +1,6 @@
 {
   "name": "@capgo/cli",
-<<<<<<< HEAD
-  "version": "4.12.14-beta.0",
-=======
   "version": "4.12.15",
->>>>>>> f656529e
   "description": "A CLI to upload to capgo servers",
   "author": "github.com/riderx",
   "license": "Apache 2.0",
