{
  "name": "@capgo/cli",
<<<<<<< HEAD
  "version": "2.7.0",
=======
  "version": "3.0.0-alpha.2",
>>>>>>> 3fc3b912
  "description": "A CLI to upload to capgo servers",
  "main": "dist/index.js",
  "bin": {
    "capgo": "dist/index.js"
  },
  "repository": {
    "type": "git",
    "url": "git+https://github.com/Cap-go/capgo-cli.git"
  },
  "bugs": {
    "url": "https://github.com/Cap-go/capgo-cli/issues"
  },
  "engines": {
    "npm": ">=7.0.0",
    "node": ">=16.0.0"
  },
  "keywords": [
    "appflow alternative",
    "ionic",
    "capacitor",
    "auto update",
    "live update",
    "capgo",
    "cli",
    "upload",
    "capgo-cli"
  ],
  "scripts": {
    "dev": "set NODE_ENV=development && npx webpack --config webpack.config.js",
    "no-debug": "node dist/index.js",
    "test": "npx --yes ts-node -T src/index.ts",
    "build": "npx --yes webpack --config webpack.config.js",
    "dev-build": "SUPA_DB=development npx webpack --config webpack.config.js",
    "pack": "pkg",
    "types": "npx --yes supabase gen types typescript --project-id=xvwzpoazmxkqosrdewyv > src/types/supabase.types.ts",
    "test_rls": "ts-node ./test/test_headers_rls.ts",
    "lint": "eslint . --ext .ts --fix"
  },
  "author": "github.com/riderx",
  "license": "Apache 2.0",
  "dependencies": {
    "@capacitor/cli": "4.6.3",
    "@supabase/supabase-js": "^2.5.0",
    "@tomasklaen/checksum": "^1.1.0",
    "@trufflesuite/spinnies": "^0.1.1",
    "adm-zip": "^0.5.10",
    "cli-progress": "3.11.2",
    "commander": "10.0.0",
    "console-table-printer": "^2.11.1",
    "fs-extra": "11.1.0",
    "get-latest-version": "^5.0.0",
    "logsnag": "^0.1.6",
    "mime": "^3.0.0",
    "prettyjson": "^1.2.5",
    "prompt-sync": "^4.2.0",
    "semver": "^7.3.8"
  },
  "devDependencies": {
    "@types/adm-zip": "0.5.0",
    "@types/cli-progress": "^3.11.0",
    "@types/fs-extra": "^9.0.13",
    "@types/mime": "^3.0.1",
    "@types/node": "^18.11.18",
    "@types/prettyjson": "^0.0.30",
    "@types/prompt-sync": "^4.2.0",
    "@types/semver": "^7.3.13",
    "@typescript-eslint/eslint-plugin": "5.47.1",
    "@typescript-eslint/parser": "5.47.1",
    "eslint": "8.34.0",
    "eslint-config-airbnb-base": "^15.0.0",
    "eslint-config-prettier": "^8.6.0",
    "eslint-import-resolver-typescript": "3.5.3",
    "eslint-plugin-import": "2.27.5",
    "eslint-plugin-prettier": "^4.2.1",
    "git-format-staged": "3.0.0",
    "husky": "^8.0.3",
    "nodemon": "2.0.20",
    "pkg": "5.8.0",
    "prettier": "2.8.4",
    "ts-loader": "^9.4.2",
    "ts-node": "^10.9.1",
    "tsconfig-paths": "4.1.2",
    "typescript": "4.9.5",
    "webpack": "5.75.0",
    "webpack-cli": "^5.0.1",
    "webpack-node-externals": "^3.0.0"
  }
}<|MERGE_RESOLUTION|>--- conflicted
+++ resolved
@@ -1,10 +1,6 @@
 {
   "name": "@capgo/cli",
-<<<<<<< HEAD
-  "version": "2.7.0",
-=======
   "version": "3.0.0-alpha.2",
->>>>>>> 3fc3b912
   "description": "A CLI to upload to capgo servers",
   "main": "dist/index.js",
   "bin": {
