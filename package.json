{
  "name": "@capgo/cli",
<<<<<<< HEAD
  "version": "8.0.0-alpha.4",
=======
  "version": "7.26.2",
>>>>>>> 8945fa83
  "description": "A CLI to upload to capgo servers",
  "author": "Martin martin@capgo.app",
  "license": "Apache 2.0",
  "homepage": "https://github.com/Cap-go/CLI#readme",
  "repository": {
    "type": "git",
    "url": "git+https://github.com/Cap-go/CLI.git"
  },
  "bugs": {
    "url": "https://github.com/Cap-go/CLI/issues"
  },
  "keywords": [
    "appflow alternative",
    "ionic",
    "capacitor",
    "auto update",
    "live update",
    "capgo",
    "cli",
    "upload",
    "capgo-cli",
    "sdk"
  ],
  "exports": {
    ".": {
      "import": "./dist/index.js",
      "require": "./dist/index.js"
    },
    "./sdk": {
      "types": "./dist/src/sdk.d.ts",
      "import": "./dist/src/sdk.js",
      "require": "./dist/src/sdk.js"
    }
  },
  "main": "dist/index.js",
  "types": "dist/src/index.d.ts",
  "bin": {
    "capgo": "dist/index.js"
  },
  "engines": {
    "npm": ">=8.0.0",
    "node": ">=20.0.0"
  },
  "scripts": {
    "build": "tsc && node build.mjs",
    "dev": "NODE_ENV=development ncc build",
    "no-debug": "node dist/index.js",
    "dev-build": "SUPA_DB=development ncc build",
    "pack": "pkg",
    "types": "npx --yes supabase gen types typescript --project-id=xvwzpoazmxkqosrdewyv > src/types/supabase.types.ts",
    "typecheck": "tsc --noEmit",
    "lint": "eslint \"src/**/*.ts\" --fix",
    "check-posix-paths": "node test/check-posix-paths.js",
    "generate-docs": "node dist/index.js generate-docs README.md",
    "test:bundle": "bun test/test-bundle.mjs",
    "test:functional": "bun test/test-functional.mjs",
    "test:semver": "bun test/test-semver-validation.mjs",
    "test:version-edge-cases": "bun test/test-version-validation.mjs",
    "test:regex": "bun test/test-regex-validation.mjs",
    "test:upload": "bun test/test-upload-validation.mjs",
    "test": "bun run test:bundle && bun run test:functional && bun run test:semver && bun run test:version-edge-cases && bun run test:regex && bun run test:upload"
  },
  "devDependencies": {
    "@antfu/eslint-config": "^6.1.0",
    "@bradenmacdonald/s3-lite-client": "npm:@jsr/bradenmacdonald__s3-lite-client@0.9.4",
    "@capacitor/cli": "^7.4.4",
    "@capgo/find-package-manager": "^0.0.18",
    "@clack/prompts": "^0.11.0",
    "@sauber/table": "npm:@jsr/sauber__table",
    "@std/semver": "npm:@jsr/std__semver@1.0.6",
    "@supabase/supabase-js": "^2.79.0",
    "@types/adm-zip": "^0.5.7",
    "@types/node": "^24.9.1",
    "@types/prettyjson": "^0.0.33",
    "@types/tmp": "^0.2.6",
    "@vercel/ncc": "^0.38.4",
    "adm-zip": "^0.5.16",
    "ci-info": "^4.3.1",
    "commander": "^14.0.2",
    "esbuild": "^0.25.11",
    "eslint": "^9.38.0",
    "git-format-staged": "3.1.1",
    "husky": "^9.1.7",
    "is-wsl": "^3.1.0",
    "open": "^10.1.2",
    "prettyjson": "^1.2.5",
    "tmp": "^0.2.5",
    "tus-js-client": "^4.3.1",
    "typescript": "^5.9.3"
  }
}<|MERGE_RESOLUTION|>--- conflicted
+++ resolved
@@ -1,10 +1,6 @@
 {
   "name": "@capgo/cli",
-<<<<<<< HEAD
   "version": "8.0.0-alpha.4",
-=======
-  "version": "7.26.2",
->>>>>>> 8945fa83
   "description": "A CLI to upload to capgo servers",
   "author": "Martin martin@capgo.app",
   "license": "Apache 2.0",
