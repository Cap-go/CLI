--- conflicted
+++ resolved
@@ -1,10 +1,6 @@
 {
   "name": "@capgo/cli",
-<<<<<<< HEAD
   "version": "3.0.0-alpha.1",
-=======
-  "version": "2.6.1",
->>>>>>> c704222d
   "description": "A CLI to upload to capgo servers",
   "main": "dist/index.js",
   "bin": {
