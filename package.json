--- conflicted
+++ resolved
@@ -40,13 +40,8 @@
     "@supabase/supabase-js": "^1.35.3",
     "@tomasklaen/checksum": "^1.1.0",
     "adm-zip": "^0.5.9",
-<<<<<<< HEAD
-    "cli-progress": "3.11.0",
+    "cli-progress": "3.11.2",
     "commander": "9.4.1",
-=======
-    "cli-progress": "3.11.2",
-    "commander": "9.2.0",
->>>>>>> 871d8ad0
     "form-data": "^4.0.0",
     "fs-extra": "10.1.0",
     "logsnag": "^0.1.2",
